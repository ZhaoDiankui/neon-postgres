--- conflicted
+++ resolved
@@ -648,11 +648,7 @@
 	while (fsm_nblocks_now < fsm_nblocks)
 	{
 		/*
-<<<<<<< HEAD
-		 * ZENITH: Initialize FSM pages through buffer cache to prevent loading
-=======
 		 * NEON: Initialize FSM pages through buffer cache to prevent loading
->>>>>>> 5fb2e0bb
 		 * them from pageserver.
 		 */
 		Buffer	buffer = ReadBufferExtended(rel, FSM_FORKNUM, P_NEW, RBM_ZERO_AND_LOCK, NULL);
@@ -661,13 +657,10 @@
 		PageInit((Page) page, BLCKSZ, 0);
 		PageSetChecksumInplace(page, fsm_nblocks_now);
 		MarkBufferDirty(buffer);
-<<<<<<< HEAD
-=======
 
 		smgrextend(reln, FSM_FORKNUM, fsm_nblocks_now,
 				   page, false);
 
->>>>>>> 5fb2e0bb
 		UnlockReleaseBuffer(buffer);
 
 		fsm_nblocks_now++;
