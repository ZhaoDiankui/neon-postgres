/*-------------------------------------------------------------------------
 *
 * walsender.c
 *
 * The WAL sender process (walsender) is new as of Postgres 9.0. It takes
 * care of sending XLOG from the primary server to a single recipient.
 * (Note that there can be more than one walsender process concurrently.)
 * It is started by the postmaster when the walreceiver of a standby server
 * connects to the primary server and requests XLOG streaming replication.
 *
 * A walsender is similar to a regular backend, ie. there is a one-to-one
 * relationship between a connection and a walsender process, but instead
 * of processing SQL queries, it understands a small set of special
 * replication-mode commands. The START_REPLICATION command begins streaming
 * WAL to the client. While streaming, the walsender keeps reading XLOG
 * records from the disk and sends them to the standby server over the
 * COPY protocol, until either side ends the replication by exiting COPY
 * mode (or until the connection is closed).
 *
 * Normal termination is by SIGTERM, which instructs the walsender to
 * close the connection and exit(0) at the next convenient moment. Emergency
 * termination is by SIGQUIT; like any backend, the walsender will simply
 * abort and exit on SIGQUIT. A close of the connection and a FATAL error
 * are treated as not a crash but approximately normal termination;
 * the walsender will exit quickly without sending any more XLOG records.
 *
 * If the server is shut down, checkpointer sends us
 * PROCSIG_WALSND_INIT_STOPPING after all regular backends have exited.  If
 * the backend is idle or runs an SQL query this causes the backend to
 * shutdown, if logical replication is in progress all existing WAL records
 * are processed followed by a shutdown.  Otherwise this causes the walsender
 * to switch to the "stopping" state. In this state, the walsender will reject
 * any further replication commands. The checkpointer begins the shutdown
 * checkpoint once all walsenders are confirmed as stopping. When the shutdown
 * checkpoint finishes, the postmaster sends us SIGUSR2. This instructs
 * walsender to send any outstanding WAL, including the shutdown checkpoint
 * record, wait for it to be replicated to the standby, and then exit.
 *
 *
 * Portions Copyright (c) 2010-2021, PostgreSQL Global Development Group
 *
 * IDENTIFICATION
 *	  src/backend/replication/walsender.c
 *
 *-------------------------------------------------------------------------
 */
#include "postgres.h"

#include <signal.h>
#include <unistd.h>

#include "access/printtup.h"
#include "access/timeline.h"
#include "access/transam.h"
#include "access/xact.h"
#include "access/xlog_internal.h"
#include "access/xlogreader.h"
#include "access/xlogutils.h"
#include "catalog/pg_authid.h"
#include "catalog/pg_type.h"
#include "commands/dbcommands.h"
#include "commands/defrem.h"
#include "funcapi.h"
#include "libpq/libpq.h"
#include "libpq/pqformat.h"
#include "miscadmin.h"
#include "nodes/replnodes.h"
#include "pgstat.h"
#include "postmaster/interrupt.h"
#include "replication/basebackup.h"
#include "replication/decode.h"
#include "replication/logical.h"
#include "replication/slot.h"
#include "replication/snapbuild.h"
#include "replication/syncrep.h"
#include "replication/walproposer.h"
#include "replication/walreceiver.h"
#include "replication/walsender.h"
#include "replication/walsender_private.h"
#include "storage/condition_variable.h"
#include "storage/fd.h"
#include "storage/ipc.h"
#include "storage/pmsignal.h"
#include "storage/proc.h"
#include "storage/procarray.h"
#include "tcop/dest.h"
#include "tcop/tcopprot.h"
#include "utils/acl.h"
#include "utils/builtins.h"
#include "utils/guc.h"
#include "utils/memutils.h"
#include "utils/pg_lsn.h"
#include "utils/portal.h"
#include "utils/ps_status.h"
#include "utils/timeout.h"
#include "utils/timestamp.h"

/*
 * Maximum data payload in a WAL data message.  Must be >= XLOG_BLCKSZ.
 *
 * We don't have a good idea of what a good value would be; there's some
 * overhead per message in both walsender and walreceiver, but on the other
 * hand sending large batches makes walsender less responsive to signals
 * because signals are checked only between messages.  128kB (with
 * default 8k blocks) seems like a reasonable guess for now.
 */
#define MAX_SEND_SIZE (XLOG_BLCKSZ * 16)

/* Array of WalSnds in shared memory */
WalSndCtlData *WalSndCtl = NULL;

/* My slot in the shared memory array */
WalSnd	   *MyWalSnd = NULL;

/* Global state */
bool		am_walsender = false;	/* Am I a walsender process? */
bool		am_cascading_walsender = false; /* Am I cascading WAL to another
											 * standby? */
bool		am_db_walsender = false;	/* Connected to a database? */

/* User-settable parameters for walsender */
int			max_wal_senders = 0;	/* the maximum number of concurrent
									 * walsenders */
int			wal_sender_timeout = 60 * 1000; /* maximum time to send one WAL
											 * data message */
bool		log_replication_commands = false;

/*
 * State for WalSndWakeupRequest
 */
bool		wake_wal_senders = false;

/*
 * xlogreader used for replication.  Note that a WAL sender doing physical
 * replication does not need xlogreader to read WAL, but it needs one to
 * keep a state of its work.
 */
static XLogReaderState *xlogreader = NULL;

/*
 * These variables keep track of the state of the timeline we're currently
 * sending. sendTimeLine identifies the timeline. If sendTimeLineIsHistoric,
 * the timeline is not the latest timeline on this server, and the server's
 * history forked off from that timeline at sendTimeLineValidUpto.
 */
static TimeLineID sendTimeLine = 0;
static TimeLineID sendTimeLineNextTLI = 0;
static bool sendTimeLineIsHistoric = false;
static XLogRecPtr sendTimeLineValidUpto = InvalidXLogRecPtr;

/*
 * How far have we sent WAL already? This is also advertised in
 * MyWalSnd->sentPtr.  (Actually, this is the next WAL location to send.)
 */
static XLogRecPtr sentPtr = InvalidXLogRecPtr;

/* Buffers for constructing outgoing messages and processing reply messages. */
static StringInfoData output_message;
static StringInfoData reply_message;
static StringInfoData tmpbuf;

/* Timestamp of last ProcessRepliesIfAny(). */
static TimestampTz last_processing = 0;

/*
 * Timestamp of last ProcessRepliesIfAny() that saw a reply from the
 * standby. Set to 0 if wal_sender_timeout doesn't need to be active.
 */
static TimestampTz last_reply_timestamp = 0;

/* Have we sent a heartbeat message asking for reply, since last reply? */
static bool waiting_for_ping_response = false;

/*
 * While streaming WAL in Copy mode, streamingDoneSending is set to true
 * after we have sent CopyDone. We should not send any more CopyData messages
 * after that. streamingDoneReceiving is set to true when we receive CopyDone
 * from the other end. When both become true, it's time to exit Copy mode.
 */
static bool streamingDoneSending;
static bool streamingDoneReceiving;

/* Are we there yet? */
static bool WalSndCaughtUp = false;

/* Flags set by signal handlers for later service in main loop */
static volatile sig_atomic_t got_SIGUSR2 = false;
static volatile sig_atomic_t got_STOPPING = false;

/*
 * This is set while we are streaming. When not set
 * PROCSIG_WALSND_INIT_STOPPING signal will be handled like SIGTERM. When set,
 * the main loop is responsible for checking got_STOPPING and terminating when
 * it's set (after streaming any remaining WAL).
 */
static volatile sig_atomic_t replication_active = false;

static LogicalDecodingContext *logical_decoding_ctx = NULL;

/* A sample associating a WAL location with the time it was written. */
typedef struct
{
	XLogRecPtr	lsn;
	TimestampTz time;
} WalTimeSample;

/* The size of our buffer of time samples. */
#define LAG_TRACKER_BUFFER_SIZE 8192

/* A mechanism for tracking replication lag. */
typedef struct
{
	XLogRecPtr	last_lsn;
	WalTimeSample buffer[LAG_TRACKER_BUFFER_SIZE];
	int			write_head;
	int			read_heads[NUM_SYNC_REP_WAIT_MODE];
	WalTimeSample last_read[NUM_SYNC_REP_WAIT_MODE];
} LagTracker;

static LagTracker *lag_tracker;

/* Signal handlers */
static void WalSndLastCycleHandler(SIGNAL_ARGS);

/* Prototypes for private functions */
typedef void (*WalSndSendDataCallback) (void);
static void WalSndLoop(WalSndSendDataCallback send_data);
static void InitWalSenderSlot(void);
static void WalSndKill(int code, Datum arg);
static void WalSndShutdown(void) pg_attribute_noreturn();
static void XLogSendPhysical(void);
static void XLogSendLogical(void);
static void WalSndDone(WalSndSendDataCallback send_data);
static XLogRecPtr GetStandbyFlushRecPtr(void);
static void IdentifySystem(void);
static void CreateReplicationSlot(CreateReplicationSlotCmd *cmd);
static void DropReplicationSlot(DropReplicationSlotCmd *cmd);
void StartReplication(StartReplicationCmd *cmd);
static void StartLogicalReplication(StartReplicationCmd *cmd);
static void ProcessStandbyMessage(void);
static void ProcessStandbyReplyMessage(void);
<<<<<<< HEAD
static void ProcessZenithFeedbackMessage(void);
=======
static void ProcessReplicationFeedbackMessage(void);
>>>>>>> bc6dcc49
static void ProcessStandbyHSFeedbackMessage(void);
static void ProcessRepliesIfAny(void);
static void ProcessPendingWrites(void);
static void WalSndKeepalive(bool requestReply);
static void WalSndKeepaliveIfNecessary(void);
static void WalSndCheckTimeOut(void);
static long WalSndComputeSleeptime(TimestampTz now);
static void WalSndWait(uint32 socket_events, long timeout, uint32 wait_event);
static void WalSndPrepareWrite(LogicalDecodingContext *ctx, XLogRecPtr lsn, TransactionId xid, bool last_write);
static void WalSndWriteData(LogicalDecodingContext *ctx, XLogRecPtr lsn, TransactionId xid, bool last_write);
static void WalSndUpdateProgress(LogicalDecodingContext *ctx, XLogRecPtr lsn, TransactionId xid);
static XLogRecPtr WalSndWaitForWal(XLogRecPtr loc);
static void LagTrackerWrite(XLogRecPtr lsn, TimestampTz local_flush_time);
static TimeOffset LagTrackerRead(int head, XLogRecPtr lsn, TimestampTz now);
static bool TransactionIdInRecentPast(TransactionId xid, uint32 epoch);

static void WalSndSegmentOpen(XLogReaderState *state, XLogSegNo nextSegNo,
							  TimeLineID *tli_p);


/* Initialize walsender process before entering the main command loop */
void
InitWalSender(void)
{
	am_cascading_walsender = RecoveryInProgress();

	/* Create a per-walsender data structure in shared memory */
	InitWalSenderSlot();

	/*
	 * We don't currently need any ResourceOwner in a walsender process, but
	 * if we did, we could call CreateAuxProcessResourceOwner here.
	 */

	/*
	 * Let postmaster know that we're a WAL sender. Once we've declared us as
	 * a WAL sender process, postmaster will let us outlive the bgwriter and
	 * kill us last in the shutdown sequence, so we get a chance to stream all
	 * remaining WAL at shutdown, including the shutdown checkpoint. Note that
	 * there's no going back, and we mustn't write any WAL records after this.
	 */
	MarkPostmasterChildWalSender();
	SendPostmasterSignal(PMSIGNAL_ADVANCE_STATE_MACHINE);

	/* Initialize empty timestamp buffer for lag tracking. */
	lag_tracker = MemoryContextAllocZero(TopMemoryContext, sizeof(LagTracker));
}

/*
 * Clean up after an error.
 *
 * WAL sender processes don't use transactions like regular backends do.
 * This function does any cleanup required after an error in a WAL sender
 * process, similar to what transaction abort does in a regular backend.
 */
void
WalSndErrorCleanup(void)
{
	LWLockReleaseAll();
	ConditionVariableCancelSleep();
	pgstat_report_wait_end();

	if (xlogreader != NULL && xlogreader->seg.ws_file >= 0)
		wal_segment_close(xlogreader);

	if (MyReplicationSlot != NULL)
		ReplicationSlotRelease();

	ReplicationSlotCleanup();

	replication_active = false;

	/*
	 * If there is a transaction in progress, it will clean up our
	 * ResourceOwner, but if a replication command set up a resource owner
	 * without a transaction, we've got to clean that up now.
	 */
	if (!IsTransactionOrTransactionBlock())
		WalSndResourceCleanup(false);

	if (got_STOPPING || got_SIGUSR2)
		proc_exit(0);

	/* Revert back to startup state */
	WalSndSetState(WALSNDSTATE_STARTUP);
}

/*
 * Clean up any ResourceOwner we created.
 */
void
WalSndResourceCleanup(bool isCommit)
{
	ResourceOwner resowner;

	if (CurrentResourceOwner == NULL)
		return;

	/*
	 * Deleting CurrentResourceOwner is not allowed, so we must save a pointer
	 * in a local variable and clear it first.
	 */
	resowner = CurrentResourceOwner;
	CurrentResourceOwner = NULL;

	/* Now we can release resources and delete it. */
	ResourceOwnerRelease(resowner,
						 RESOURCE_RELEASE_BEFORE_LOCKS, isCommit, true);
	ResourceOwnerRelease(resowner,
						 RESOURCE_RELEASE_LOCKS, isCommit, true);
	ResourceOwnerRelease(resowner,
						 RESOURCE_RELEASE_AFTER_LOCKS, isCommit, true);
	ResourceOwnerDelete(resowner);
}

/*
 * Handle a client's connection abort in an orderly manner.
 */
static void
WalSndShutdown(void)
{
	/*
	 * Reset whereToSendOutput to prevent ereport from attempting to send any
	 * more messages to the standby.
	 */
	if (whereToSendOutput == DestRemote)
		whereToSendOutput = DestNone;

	proc_exit(0);
	abort();					/* keep the compiler quiet */
}

/*
 * Handle the IDENTIFY_SYSTEM command.
 */
static void
IdentifySystem(void)
{
	char		sysid[32];
	char		xloc[MAXFNAMELEN];
	XLogRecPtr	logptr;
	char	   *dbname = NULL;
	DestReceiver *dest;
	TupOutputState *tstate;
	TupleDesc	tupdesc;
	Datum		values[4];
	bool		nulls[4];

	/*
	 * Reply with a result set with one row, four columns. First col is system
	 * ID, second is timeline ID, third is current xlog location and the
	 * fourth contains the database name if we are connected to one.
	 */

	snprintf(sysid, sizeof(sysid), UINT64_FORMAT,
			 GetSystemIdentifier());

	am_cascading_walsender = RecoveryInProgress();
	if (am_cascading_walsender)
	{
		/* this also updates ThisTimeLineID */
		logptr = GetStandbyFlushRecPtr();
	}
	else
		logptr = GetFlushRecPtr();

	snprintf(xloc, sizeof(xloc), "%X/%X", LSN_FORMAT_ARGS(logptr));

	if (MyDatabaseId != InvalidOid)
	{
		MemoryContext cur = CurrentMemoryContext;

		/* syscache access needs a transaction env. */
		StartTransactionCommand();
		/* make dbname live outside TX context */
		MemoryContextSwitchTo(cur);
		dbname = get_database_name(MyDatabaseId);
		CommitTransactionCommand();
		/* CommitTransactionCommand switches to TopMemoryContext */
		MemoryContextSwitchTo(cur);
	}

	dest = CreateDestReceiver(DestRemoteSimple);
	MemSet(nulls, false, sizeof(nulls));

	/* need a tuple descriptor representing four columns */
	tupdesc = CreateTemplateTupleDesc(4);
	TupleDescInitBuiltinEntry(tupdesc, (AttrNumber) 1, "systemid",
							  TEXTOID, -1, 0);
	TupleDescInitBuiltinEntry(tupdesc, (AttrNumber) 2, "timeline",
							  INT4OID, -1, 0);
	TupleDescInitBuiltinEntry(tupdesc, (AttrNumber) 3, "xlogpos",
							  TEXTOID, -1, 0);
	TupleDescInitBuiltinEntry(tupdesc, (AttrNumber) 4, "dbname",
							  TEXTOID, -1, 0);

	/* prepare for projection of tuples */
	tstate = begin_tup_output_tupdesc(dest, tupdesc, &TTSOpsVirtual);

	/* column 1: system identifier */
	values[0] = CStringGetTextDatum(sysid);

	/* column 2: timeline */
	values[1] = Int32GetDatum(ThisTimeLineID);

	/* column 3: wal location */
	values[2] = CStringGetTextDatum(xloc);

	/* column 4: database name, or NULL if none */
	if (dbname)
		values[3] = CStringGetTextDatum(dbname);
	else
		nulls[3] = true;

	/* send it to dest */
	do_tup_output(tstate, values, nulls);

	end_tup_output(tstate);
}


/*
 * Handle TIMELINE_HISTORY command.
 */
static void
SendTimeLineHistory(TimeLineHistoryCmd *cmd)
{
	StringInfoData buf;
	char		histfname[MAXFNAMELEN];
	char		path[MAXPGPATH];
	int			fd;
	off_t		histfilelen;
	off_t		bytesleft;
	Size		len;

	/*
	 * Reply with a result set with one row, and two columns. The first col is
	 * the name of the history file, 2nd is the contents.
	 */

	TLHistoryFileName(histfname, cmd->timeline);
	TLHistoryFilePath(path, cmd->timeline);

	/* Send a RowDescription message */
	pq_beginmessage(&buf, 'T');
	pq_sendint16(&buf, 2);		/* 2 fields */

	/* first field */
	pq_sendstring(&buf, "filename");	/* col name */
	pq_sendint32(&buf, 0);		/* table oid */
	pq_sendint16(&buf, 0);		/* attnum */
	pq_sendint32(&buf, TEXTOID);	/* type oid */
	pq_sendint16(&buf, -1);		/* typlen */
	pq_sendint32(&buf, 0);		/* typmod */
	pq_sendint16(&buf, 0);		/* format code */

	/* second field */
	pq_sendstring(&buf, "content"); /* col name */
	pq_sendint32(&buf, 0);		/* table oid */
	pq_sendint16(&buf, 0);		/* attnum */
	pq_sendint32(&buf, TEXTOID);	/* type oid */
	pq_sendint16(&buf, -1);		/* typlen */
	pq_sendint32(&buf, 0);		/* typmod */
	pq_sendint16(&buf, 0);		/* format code */
	pq_endmessage(&buf);

	/* Send a DataRow message */
	pq_beginmessage(&buf, 'D');
	pq_sendint16(&buf, 2);		/* # of columns */
	len = strlen(histfname);
	pq_sendint32(&buf, len);	/* col1 len */
	pq_sendbytes(&buf, histfname, len);

	fd = OpenTransientFile(path, O_RDONLY | PG_BINARY);
	if (fd < 0)
		ereport(ERROR,
				(errcode_for_file_access(),
				 errmsg("could not open file \"%s\": %m", path)));

	/* Determine file length and send it to client */
	histfilelen = lseek(fd, 0, SEEK_END);
	if (histfilelen < 0)
		ereport(ERROR,
				(errcode_for_file_access(),
				 errmsg("could not seek to end of file \"%s\": %m", path)));
	if (lseek(fd, 0, SEEK_SET) != 0)
		ereport(ERROR,
				(errcode_for_file_access(),
				 errmsg("could not seek to beginning of file \"%s\": %m", path)));

	pq_sendint32(&buf, histfilelen);	/* col2 len */

	bytesleft = histfilelen;
	while (bytesleft > 0)
	{
		PGAlignedBlock rbuf;
		int			nread;

		pgstat_report_wait_start(WAIT_EVENT_WALSENDER_TIMELINE_HISTORY_READ);
		nread = read(fd, rbuf.data, sizeof(rbuf));
		pgstat_report_wait_end();
		if (nread < 0)
			ereport(ERROR,
					(errcode_for_file_access(),
					 errmsg("could not read file \"%s\": %m",
							path)));
		else if (nread == 0)
			ereport(ERROR,
					(errcode(ERRCODE_DATA_CORRUPTED),
					 errmsg("could not read file \"%s\": read %d of %zu",
							path, nread, (Size) bytesleft)));

		pq_sendbytes(&buf, rbuf.data, nread);
		bytesleft -= nread;
	}

	if (CloseTransientFile(fd) != 0)
		ereport(ERROR,
				(errcode_for_file_access(),
				 errmsg("could not close file \"%s\": %m", path)));

	pq_endmessage(&buf);
}

/*
 * Handle START_REPLICATION command.
 *
 * At the moment, this never returns, but an ereport(ERROR) will take us back
 * to the main loop.
 */
void
StartReplication(StartReplicationCmd *cmd)
{
	StringInfoData buf;
	XLogRecPtr	FlushPtr;

	if (ThisTimeLineID == 0)
		ereport(ERROR,
				(errcode(ERRCODE_OBJECT_NOT_IN_PREREQUISITE_STATE),
				 errmsg("IDENTIFY_SYSTEM has not been run before START_REPLICATION")));

	/* create xlogreader for physical replication */
	xlogreader =
		XLogReaderAllocate(wal_segment_size, NULL,
						   XL_ROUTINE(.segment_open = WalSndSegmentOpen,
									  .segment_close = wal_segment_close),
						   NULL);

	if (!xlogreader)
		ereport(ERROR,
				(errcode(ERRCODE_OUT_OF_MEMORY),
				 errmsg("out of memory")));

	/*
	 * We assume here that we're logging enough information in the WAL for
	 * log-shipping, since this is checked in PostmasterMain().
	 *
	 * NOTE: wal_level can only change at shutdown, so in most cases it is
	 * difficult for there to be WAL data that we can still see that was
	 * written at wal_level='minimal'.
	 */

	if (cmd->slotname)
	{
		ReplicationSlotAcquire(cmd->slotname, true);
		if (SlotIsLogical(MyReplicationSlot))
			ereport(ERROR,
					(errcode(ERRCODE_OBJECT_NOT_IN_PREREQUISITE_STATE),
					 errmsg("cannot use a logical replication slot for physical replication")));

		/*
		 * We don't need to verify the slot's restart_lsn here; instead we
		 * rely on the caller requesting the starting point to use.  If the
		 * WAL segment doesn't exist, we'll fail later.
		 */
	}

	/*
	 * Select the timeline. If it was given explicitly by the client, use
	 * that. Otherwise use the timeline of the last replayed record, which is
	 * kept in ThisTimeLineID.
	 */
	if (am_cascading_walsender)
	{
		/* this also updates ThisTimeLineID */
		FlushPtr = GetStandbyFlushRecPtr();
	}
	else
		FlushPtr = GetFlushRecPtr();

	if (cmd->timeline != 0)
	{
		XLogRecPtr	switchpoint;

		sendTimeLine = cmd->timeline;
		if (sendTimeLine == ThisTimeLineID)
		{
			sendTimeLineIsHistoric = false;
			sendTimeLineValidUpto = InvalidXLogRecPtr;
		}
		else
		{
			List	   *timeLineHistory;

			sendTimeLineIsHistoric = true;

			/*
			 * Check that the timeline the client requested exists, and the
			 * requested start location is on that timeline.
			 */
			timeLineHistory = readTimeLineHistory(ThisTimeLineID);
			switchpoint = tliSwitchPoint(cmd->timeline, timeLineHistory,
										 &sendTimeLineNextTLI);
			list_free_deep(timeLineHistory);

			/*
			 * Found the requested timeline in the history. Check that
			 * requested startpoint is on that timeline in our history.
			 *
			 * This is quite loose on purpose. We only check that we didn't
			 * fork off the requested timeline before the switchpoint. We
			 * don't check that we switched *to* it before the requested
			 * starting point. This is because the client can legitimately
			 * request to start replication from the beginning of the WAL
			 * segment that contains switchpoint, but on the new timeline, so
			 * that it doesn't end up with a partial segment. If you ask for
			 * too old a starting point, you'll get an error later when we
			 * fail to find the requested WAL segment in pg_wal.
			 *
			 * XXX: we could be more strict here and only allow a startpoint
			 * that's older than the switchpoint, if it's still in the same
			 * WAL segment.
			 */
			if (!XLogRecPtrIsInvalid(switchpoint) &&
				switchpoint < cmd->startpoint)
			{
				ereport(ERROR,
						(errmsg("requested starting point %X/%X on timeline %u is not in this server's history",
								LSN_FORMAT_ARGS(cmd->startpoint),
								cmd->timeline),
						 errdetail("This server's history forked from timeline %u at %X/%X.",
								   cmd->timeline,
								   LSN_FORMAT_ARGS(switchpoint))));
			}
			sendTimeLineValidUpto = switchpoint;
		}
	}
	else
	{
		sendTimeLine = ThisTimeLineID;
		sendTimeLineValidUpto = InvalidXLogRecPtr;
		sendTimeLineIsHistoric = false;
	}

	streamingDoneSending = streamingDoneReceiving = false;

	/* If there is nothing to stream, don't even enter COPY mode */
	if (!sendTimeLineIsHistoric || cmd->startpoint < sendTimeLineValidUpto)
	{
		/*
		 * When we first start replication the standby will be behind the
		 * primary. For some applications, for example synchronous
		 * replication, it is important to have a clear state for this initial
		 * catchup mode, so we can trigger actions when we change streaming
		 * state later. We may stay in this state for a long time, which is
		 * exactly why we want to be able to monitor whether or not we are
		 * still here.
		 */
		WalSndSetState(WALSNDSTATE_CATCHUP);

		/* Send a CopyBothResponse message, and start streaming */
		if (!am_wal_proposer)
		{
			pq_beginmessage(&buf, 'W');
			pq_sendbyte(&buf, 0);
			pq_sendint16(&buf, 0);
			pq_endmessage(&buf);
			pq_flush();
		}

		/*
		 * Don't allow a request to stream from a future point in WAL that
		 * hasn't been flushed to disk in this server yet.
		 */
		if (FlushPtr < cmd->startpoint)
		{
			ereport(ERROR,
					(errmsg("requested starting point %X/%X is ahead of the WAL flush position of this server %X/%X",
							LSN_FORMAT_ARGS(cmd->startpoint),
							LSN_FORMAT_ARGS(FlushPtr))));
		}

		/* Start streaming from the requested point */
		sentPtr = cmd->startpoint;

		/* Initialize shared memory status, too */
		SpinLockAcquire(&MyWalSnd->mutex);
		MyWalSnd->sentPtr = sentPtr;
		SpinLockRelease(&MyWalSnd->mutex);

		SyncRepInitConfig();

		/* Main loop of walsender */
		replication_active = true;

		WalSndLoop(XLogSendPhysical);

		replication_active = false;
		if (got_STOPPING)
			proc_exit(0);
		WalSndSetState(WALSNDSTATE_STARTUP);

		Assert(streamingDoneSending && streamingDoneReceiving);
	}

	if (cmd->slotname)
		ReplicationSlotRelease();

	/*
	 * Copy is finished now. Send a single-row result set indicating the next
	 * timeline.
	 */
	if (sendTimeLineIsHistoric)
	{
		char		startpos_str[8 + 1 + 8 + 1];
		DestReceiver *dest;
		TupOutputState *tstate;
		TupleDesc	tupdesc;
		Datum		values[2];
		bool		nulls[2];

		snprintf(startpos_str, sizeof(startpos_str), "%X/%X",
				 LSN_FORMAT_ARGS(sendTimeLineValidUpto));

		dest = CreateDestReceiver(DestRemoteSimple);
		MemSet(nulls, false, sizeof(nulls));

		/*
		 * Need a tuple descriptor representing two columns. int8 may seem
		 * like a surprising data type for this, but in theory int4 would not
		 * be wide enough for this, as TimeLineID is unsigned.
		 */
		tupdesc = CreateTemplateTupleDesc(2);
		TupleDescInitBuiltinEntry(tupdesc, (AttrNumber) 1, "next_tli",
								  INT8OID, -1, 0);
		TupleDescInitBuiltinEntry(tupdesc, (AttrNumber) 2, "next_tli_startpos",
								  TEXTOID, -1, 0);

		/* prepare for projection of tuple */
		tstate = begin_tup_output_tupdesc(dest, tupdesc, &TTSOpsVirtual);

		values[0] = Int64GetDatum((int64) sendTimeLineNextTLI);
		values[1] = CStringGetTextDatum(startpos_str);

		/* send it to dest */
		do_tup_output(tstate, values, nulls);

		end_tup_output(tstate);
	}

	/* Send CommandComplete message */
	EndReplicationCommand("START_STREAMING");
}

/*
 * XLogReaderRoutine->page_read callback for logical decoding contexts, as a
 * walsender process.
 *
 * Inside the walsender we can do better than read_local_xlog_page,
 * which has to do a plain sleep/busy loop, because the walsender's latch gets
 * set every time WAL is flushed.
 */
static int
logical_read_xlog_page(XLogReaderState *state, XLogRecPtr targetPagePtr, int reqLen,
					   XLogRecPtr targetRecPtr, char *cur_page)
{
	XLogRecPtr	flushptr;
	int			count;
	WALReadError errinfo;
	XLogSegNo	segno;

	XLogReadDetermineTimeline(state, targetPagePtr, reqLen);
	sendTimeLineIsHistoric = (state->currTLI != ThisTimeLineID);
	sendTimeLine = state->currTLI;
	sendTimeLineValidUpto = state->currTLIValidUntil;
	sendTimeLineNextTLI = state->nextTLI;

	/* make sure we have enough WAL available */
	flushptr = WalSndWaitForWal(targetPagePtr + reqLen);

	/* fail if not (implies we are going to shut down) */
	if (flushptr < targetPagePtr + reqLen)
		return -1;

	if (targetPagePtr + XLOG_BLCKSZ <= flushptr)
		count = XLOG_BLCKSZ;	/* more than one block available */
	else
		count = flushptr - targetPagePtr;	/* part of the page available */

	/* now actually read the data, we know it's there */
	if (!WALRead(state,
				 cur_page,
				 targetPagePtr,
				 XLOG_BLCKSZ,
				 state->seg.ws_tli, /* Pass the current TLI because only
									 * WalSndSegmentOpen controls whether new
									 * TLI is needed. */
				 &errinfo))
		WALReadRaiseError(&errinfo);

	/*
	 * After reading into the buffer, check that what we read was valid. We do
	 * this after reading, because even though the segment was present when we
	 * opened it, it might get recycled or removed while we read it. The
	 * read() succeeds in that case, but the data we tried to read might
	 * already have been overwritten with new WAL records.
	 */
	XLByteToSeg(targetPagePtr, segno, state->segcxt.ws_segsize);
	CheckXLogRemoved(segno, state->seg.ws_tli);

	return count;
}

/*
 * Process extra options given to CREATE_REPLICATION_SLOT.
 */
static void
parseCreateReplSlotOptions(CreateReplicationSlotCmd *cmd,
						   bool *reserve_wal,
						   CRSSnapshotAction *snapshot_action)
{
	ListCell   *lc;
	bool		snapshot_action_given = false;
	bool		reserve_wal_given = false;

	/* Parse options */
	foreach(lc, cmd->options)
	{
		DefElem    *defel = (DefElem *) lfirst(lc);

		if (strcmp(defel->defname, "export_snapshot") == 0)
		{
			if (snapshot_action_given || cmd->kind != REPLICATION_KIND_LOGICAL)
				ereport(ERROR,
						(errcode(ERRCODE_SYNTAX_ERROR),
						 errmsg("conflicting or redundant options")));

			snapshot_action_given = true;
			*snapshot_action = defGetBoolean(defel) ? CRS_EXPORT_SNAPSHOT :
				CRS_NOEXPORT_SNAPSHOT;
		}
		else if (strcmp(defel->defname, "use_snapshot") == 0)
		{
			if (snapshot_action_given || cmd->kind != REPLICATION_KIND_LOGICAL)
				ereport(ERROR,
						(errcode(ERRCODE_SYNTAX_ERROR),
						 errmsg("conflicting or redundant options")));

			snapshot_action_given = true;
			*snapshot_action = CRS_USE_SNAPSHOT;
		}
		else if (strcmp(defel->defname, "reserve_wal") == 0)
		{
			if (reserve_wal_given || cmd->kind != REPLICATION_KIND_PHYSICAL)
				ereport(ERROR,
						(errcode(ERRCODE_SYNTAX_ERROR),
						 errmsg("conflicting or redundant options")));

			reserve_wal_given = true;
			*reserve_wal = true;
		}
		else
			elog(ERROR, "unrecognized option: %s", defel->defname);
	}
}

/*
 * Create a new replication slot.
 */
static void
CreateReplicationSlot(CreateReplicationSlotCmd *cmd)
{
	const char *snapshot_name = NULL;
	char		xloc[MAXFNAMELEN];
	char	   *slot_name;
	bool		reserve_wal = false;
	CRSSnapshotAction snapshot_action = CRS_EXPORT_SNAPSHOT;
	DestReceiver *dest;
	TupOutputState *tstate;
	TupleDesc	tupdesc;
	Datum		values[4];
	bool		nulls[4];

	Assert(!MyReplicationSlot);

	parseCreateReplSlotOptions(cmd, &reserve_wal, &snapshot_action);

	/* setup state for WalSndSegmentOpen */
	sendTimeLineIsHistoric = false;
	sendTimeLine = ThisTimeLineID;

	if (cmd->kind == REPLICATION_KIND_PHYSICAL)
	{
		ReplicationSlotCreate(cmd->slotname, false,
							  cmd->temporary ? RS_TEMPORARY : RS_PERSISTENT,
							  false);
	}
	else
	{
		CheckLogicalDecodingRequirements();

		/*
		 * Initially create persistent slot as ephemeral - that allows us to
		 * nicely handle errors during initialization because it'll get
		 * dropped if this transaction fails. We'll make it persistent at the
		 * end. Temporary slots can be created as temporary from beginning as
		 * they get dropped on error as well.
		 */
		ReplicationSlotCreate(cmd->slotname, true,
							  cmd->temporary ? RS_TEMPORARY : RS_EPHEMERAL,
							  false);
	}

	if (cmd->kind == REPLICATION_KIND_LOGICAL)
	{
		LogicalDecodingContext *ctx;
		bool		need_full_snapshot = false;

		/*
		 * Do options check early so that we can bail before calling the
		 * DecodingContextFindStartpoint which can take long time.
		 */
		if (snapshot_action == CRS_EXPORT_SNAPSHOT)
		{
			if (IsTransactionBlock())
				ereport(ERROR,
				/*- translator: %s is a CREATE_REPLICATION_SLOT statement */
						(errmsg("%s must not be called inside a transaction",
								"CREATE_REPLICATION_SLOT ... EXPORT_SNAPSHOT")));

			need_full_snapshot = true;
		}
		else if (snapshot_action == CRS_USE_SNAPSHOT)
		{
			if (!IsTransactionBlock())
				ereport(ERROR,
				/*- translator: %s is a CREATE_REPLICATION_SLOT statement */
						(errmsg("%s must be called inside a transaction",
								"CREATE_REPLICATION_SLOT ... USE_SNAPSHOT")));

			if (XactIsoLevel != XACT_REPEATABLE_READ)
				ereport(ERROR,
				/*- translator: %s is a CREATE_REPLICATION_SLOT statement */
						(errmsg("%s must be called in REPEATABLE READ isolation mode transaction",
								"CREATE_REPLICATION_SLOT ... USE_SNAPSHOT")));

			if (FirstSnapshotSet)
				ereport(ERROR,
				/*- translator: %s is a CREATE_REPLICATION_SLOT statement */
						(errmsg("%s must be called before any query",
								"CREATE_REPLICATION_SLOT ... USE_SNAPSHOT")));

			if (IsSubTransaction())
				ereport(ERROR,
				/*- translator: %s is a CREATE_REPLICATION_SLOT statement */
						(errmsg("%s must not be called in a subtransaction",
								"CREATE_REPLICATION_SLOT ... USE_SNAPSHOT")));

			need_full_snapshot = true;
		}

		ctx = CreateInitDecodingContext(cmd->plugin, NIL, need_full_snapshot,
										InvalidXLogRecPtr,
										XL_ROUTINE(.page_read = logical_read_xlog_page,
												   .segment_open = WalSndSegmentOpen,
												   .segment_close = wal_segment_close),
										WalSndPrepareWrite, WalSndWriteData,
										WalSndUpdateProgress);

		/*
		 * Signal that we don't need the timeout mechanism. We're just
		 * creating the replication slot and don't yet accept feedback
		 * messages or send keepalives. As we possibly need to wait for
		 * further WAL the walsender would otherwise possibly be killed too
		 * soon.
		 */
		last_reply_timestamp = 0;

		/* build initial snapshot, might take a while */
		DecodingContextFindStartpoint(ctx);

		/*
		 * Export or use the snapshot if we've been asked to do so.
		 *
		 * NB. We will convert the snapbuild.c kind of snapshot to normal
		 * snapshot when doing this.
		 */
		if (snapshot_action == CRS_EXPORT_SNAPSHOT)
		{
			snapshot_name = SnapBuildExportSnapshot(ctx->snapshot_builder);
		}
		else if (snapshot_action == CRS_USE_SNAPSHOT)
		{
			Snapshot	snap;

			snap = SnapBuildInitialSnapshot(ctx->snapshot_builder);
			RestoreTransactionSnapshot(snap, MyProc);
		}

		/* don't need the decoding context anymore */
		FreeDecodingContext(ctx);

		if (!cmd->temporary)
			ReplicationSlotPersist();
	}
	else if (cmd->kind == REPLICATION_KIND_PHYSICAL && reserve_wal)
	{
		ReplicationSlotReserveWal();

		ReplicationSlotMarkDirty();

		/* Write this slot to disk if it's a permanent one. */
		if (!cmd->temporary)
			ReplicationSlotSave();
	}

	snprintf(xloc, sizeof(xloc), "%X/%X",
			 LSN_FORMAT_ARGS(MyReplicationSlot->data.confirmed_flush));

	dest = CreateDestReceiver(DestRemoteSimple);
	MemSet(nulls, false, sizeof(nulls));

	/*----------
	 * Need a tuple descriptor representing four columns:
	 * - first field: the slot name
	 * - second field: LSN at which we became consistent
	 * - third field: exported snapshot's name
	 * - fourth field: output plugin
	 *----------
	 */
	tupdesc = CreateTemplateTupleDesc(4);
	TupleDescInitBuiltinEntry(tupdesc, (AttrNumber) 1, "slot_name",
							  TEXTOID, -1, 0);
	TupleDescInitBuiltinEntry(tupdesc, (AttrNumber) 2, "consistent_point",
							  TEXTOID, -1, 0);
	TupleDescInitBuiltinEntry(tupdesc, (AttrNumber) 3, "snapshot_name",
							  TEXTOID, -1, 0);
	TupleDescInitBuiltinEntry(tupdesc, (AttrNumber) 4, "output_plugin",
							  TEXTOID, -1, 0);

	/* prepare for projection of tuples */
	tstate = begin_tup_output_tupdesc(dest, tupdesc, &TTSOpsVirtual);

	/* slot_name */
	slot_name = NameStr(MyReplicationSlot->data.name);
	values[0] = CStringGetTextDatum(slot_name);

	/* consistent wal location */
	values[1] = CStringGetTextDatum(xloc);

	/* snapshot name, or NULL if none */
	if (snapshot_name != NULL)
		values[2] = CStringGetTextDatum(snapshot_name);
	else
		nulls[2] = true;

	/* plugin, or NULL if none */
	if (cmd->plugin != NULL)
		values[3] = CStringGetTextDatum(cmd->plugin);
	else
		nulls[3] = true;

	/* send it to dest */
	do_tup_output(tstate, values, nulls);
	end_tup_output(tstate);

	ReplicationSlotRelease();
}

/*
 * Get rid of a replication slot that is no longer wanted.
 */
static void
DropReplicationSlot(DropReplicationSlotCmd *cmd)
{
	ReplicationSlotDrop(cmd->slotname, !cmd->wait);
}

/*
 * Load previously initiated logical slot and prepare for sending data (via
 * WalSndLoop).
 */
static void
StartLogicalReplication(StartReplicationCmd *cmd)
{
	StringInfoData buf;
	QueryCompletion qc;

	/* make sure that our requirements are still fulfilled */
	CheckLogicalDecodingRequirements();

	Assert(!MyReplicationSlot);

	ReplicationSlotAcquire(cmd->slotname, true);

	if (XLogRecPtrIsInvalid(MyReplicationSlot->data.restart_lsn))
		ereport(ERROR,
				(errcode(ERRCODE_OBJECT_NOT_IN_PREREQUISITE_STATE),
				 errmsg("cannot read from logical replication slot \"%s\"",
						cmd->slotname),
				 errdetail("This slot has been invalidated because it exceeded the maximum reserved size.")));

	/*
	 * Force a disconnect, so that the decoding code doesn't need to care
	 * about an eventual switch from running in recovery, to running in a
	 * normal environment. Client code is expected to handle reconnects.
	 */
	if (am_cascading_walsender && !RecoveryInProgress())
	{
		ereport(LOG,
				(errmsg("terminating walsender process after promotion")));
		got_STOPPING = true;
	}

	/*
	 * Create our decoding context, making it start at the previously ack'ed
	 * position.
	 *
	 * Do this before sending a CopyBothResponse message, so that any errors
	 * are reported early.
	 */
	logical_decoding_ctx =
		CreateDecodingContext(cmd->startpoint, cmd->options, false,
							  XL_ROUTINE(.page_read = logical_read_xlog_page,
										 .segment_open = WalSndSegmentOpen,
										 .segment_close = wal_segment_close),
							  WalSndPrepareWrite, WalSndWriteData,
							  WalSndUpdateProgress);
	xlogreader = logical_decoding_ctx->reader;

	WalSndSetState(WALSNDSTATE_CATCHUP);

	/* Send a CopyBothResponse message, and start streaming */
	pq_beginmessage(&buf, 'W');
	pq_sendbyte(&buf, 0);
	pq_sendint16(&buf, 0);
	pq_endmessage(&buf);
	pq_flush();

	/* Start reading WAL from the oldest required WAL. */
	XLogBeginRead(logical_decoding_ctx->reader,
				  MyReplicationSlot->data.restart_lsn);

	/*
	 * Report the location after which we'll send out further commits as the
	 * current sentPtr.
	 */
	sentPtr = MyReplicationSlot->data.confirmed_flush;

	/* Also update the sent position status in shared memory */
	SpinLockAcquire(&MyWalSnd->mutex);
	MyWalSnd->sentPtr = MyReplicationSlot->data.restart_lsn;
	SpinLockRelease(&MyWalSnd->mutex);

	replication_active = true;

	SyncRepInitConfig();

	/* Main loop of walsender */
	WalSndLoop(XLogSendLogical);

	FreeDecodingContext(logical_decoding_ctx);
	ReplicationSlotRelease();

	replication_active = false;
	if (got_STOPPING)
		proc_exit(0);
	WalSndSetState(WALSNDSTATE_STARTUP);

	/* Get out of COPY mode (CommandComplete). */
	SetQueryCompletion(&qc, CMDTAG_COPY, 0);
	EndCommand(&qc, DestRemote, false);
}

/*
 * LogicalDecodingContext 'prepare_write' callback.
 *
 * Prepare a write into a StringInfo.
 *
 * Don't do anything lasting in here, it's quite possible that nothing will be done
 * with the data.
 */
static void
WalSndPrepareWrite(LogicalDecodingContext *ctx, XLogRecPtr lsn, TransactionId xid, bool last_write)
{
	/* can't have sync rep confused by sending the same LSN several times */
	if (!last_write)
		lsn = InvalidXLogRecPtr;

	resetStringInfo(ctx->out);

	pq_sendbyte(ctx->out, 'w');
	pq_sendint64(ctx->out, lsn);	/* dataStart */
	pq_sendint64(ctx->out, lsn);	/* walEnd */

	/*
	 * Fill out the sendtime later, just as it's done in XLogSendPhysical, but
	 * reserve space here.
	 */
	pq_sendint64(ctx->out, 0);	/* sendtime */
}

/*
 * LogicalDecodingContext 'write' callback.
 *
 * Actually write out data previously prepared by WalSndPrepareWrite out to
 * the network. Take as long as needed, but process replies from the other
 * side and check timeouts during that.
 */
static void
WalSndWriteData(LogicalDecodingContext *ctx, XLogRecPtr lsn, TransactionId xid,
				bool last_write)
{
	TimestampTz now;

	/*
	 * Fill the send timestamp last, so that it is taken as late as possible.
	 * This is somewhat ugly, but the protocol is set as it's already used for
	 * several releases by streaming physical replication.
	 */
	resetStringInfo(&tmpbuf);
	now = GetCurrentTimestamp();
	pq_sendint64(&tmpbuf, now);
	memcpy(&ctx->out->data[1 + sizeof(int64) + sizeof(int64)],
		   tmpbuf.data, sizeof(int64));

	/* output previously gathered data in a CopyData packet */
	pq_putmessage_noblock('d', ctx->out->data, ctx->out->len);

	CHECK_FOR_INTERRUPTS();

	/* Try to flush pending output to the client */
	if (pq_flush_if_writable() != 0)
		WalSndShutdown();

	/* Try taking fast path unless we get too close to walsender timeout. */
	if (now < TimestampTzPlusMilliseconds(last_reply_timestamp,
										  wal_sender_timeout / 2) &&
		!pq_is_send_pending())
	{
		return;
	}

	/* If we have pending write here, go to slow path */
	ProcessPendingWrites();
}

/*
 * Wait until there is no pending write. Also process replies from the other
 * side and check timeouts during that.
 */
static void
ProcessPendingWrites(void)
{
	for (;;)
	{
		long		sleeptime;

		/* Check for input from the client */
		ProcessRepliesIfAny();

		/* die if timeout was reached */
		WalSndCheckTimeOut();

		/* Send keepalive if the time has come */
		WalSndKeepaliveIfNecessary();

		if (!pq_is_send_pending())
			break;

		sleeptime = WalSndComputeSleeptime(GetCurrentTimestamp());

		/* Sleep until something happens or we time out */
		WalSndWait(WL_SOCKET_WRITEABLE | WL_SOCKET_READABLE, sleeptime,
				   WAIT_EVENT_WAL_SENDER_WRITE_DATA);

		/* Clear any already-pending wakeups */
		ResetLatch(MyLatch);

		CHECK_FOR_INTERRUPTS();

		/* Process any requests or signals received recently */
		if (ConfigReloadPending)
		{
			ConfigReloadPending = false;
			ProcessConfigFile(PGC_SIGHUP);
			SyncRepInitConfig();
		}

		/* Try to flush pending output to the client */
		if (!am_wal_proposer && pq_flush_if_writable() != 0)
			WalSndShutdown();
	}

	/* reactivate latch so WalSndLoop knows to continue */
	SetLatch(MyLatch);
}

/*
 * LogicalDecodingContext 'update_progress' callback.
 *
 * Write the current position to the lag tracker (see XLogSendPhysical).
 */
static void
WalSndUpdateProgress(LogicalDecodingContext *ctx, XLogRecPtr lsn, TransactionId xid)
{
	static TimestampTz sendTime = 0;
	TimestampTz now = GetCurrentTimestamp();
	bool		end_xact = ctx->end_xact;

	/*
	 * Track lag no more than once per WALSND_LOGICAL_LAG_TRACK_INTERVAL_MS to
	 * avoid flooding the lag tracker when we commit frequently.
	 *
	 * We don't have a mechanism to get the ack for any LSN other than end
	 * xact LSN from the downstream. So, we track lag only for end of
	 * transaction LSN.
	 */
#define WALSND_LOGICAL_LAG_TRACK_INTERVAL_MS	1000
	if (end_xact && TimestampDifferenceExceeds(sendTime, now,
											   WALSND_LOGICAL_LAG_TRACK_INTERVAL_MS))
	{
		LagTrackerWrite(lsn, now);
		sendTime = now;
	}

	/*
	 * Try to send a keepalive if required. We don't need to try sending keep
	 * alive messages at the transaction end as that will be done at a later
	 * point in time. This is required only for large transactions where we
	 * don't send any changes to the downstream and the receiver can timeout
	 * due to that.
	 */
	if (!end_xact &&
		now >= TimestampTzPlusMilliseconds(last_reply_timestamp,
										   wal_sender_timeout / 2))
		ProcessPendingWrites();
}

/*
 * Wait till WAL < loc is flushed to disk so it can be safely sent to client.
 *
 * Returns end LSN of flushed WAL.  Normally this will be >= loc, but
 * if we detect a shutdown request (either from postmaster or client)
 * we will return early, so caller must always check.
 */
static XLogRecPtr
WalSndWaitForWal(XLogRecPtr loc)
{
	int			wakeEvents;
	static XLogRecPtr RecentFlushPtr = InvalidXLogRecPtr;

	/*
	 * Fast path to avoid acquiring the spinlock in case we already know we
	 * have enough WAL available. This is particularly interesting if we're
	 * far behind.
	 */
	if (RecentFlushPtr != InvalidXLogRecPtr &&
		loc <= RecentFlushPtr)
		return RecentFlushPtr;

	/* Get a more recent flush pointer. */
	if (!RecoveryInProgress())
		RecentFlushPtr = GetFlushRecPtr();
	else
		RecentFlushPtr = GetXLogReplayRecPtr(NULL);

	for (;;)
	{
		long		sleeptime;

		/* Clear any already-pending wakeups */
		ResetLatch(MyLatch);

		CHECK_FOR_INTERRUPTS();

		/* Process any requests or signals received recently */
		if (ConfigReloadPending)
		{
			ConfigReloadPending = false;
			ProcessConfigFile(PGC_SIGHUP);
			SyncRepInitConfig();
		}

		/* Check for input from the client */
		ProcessRepliesIfAny();

		/*
		 * If we're shutting down, trigger pending WAL to be written out,
		 * otherwise we'd possibly end up waiting for WAL that never gets
		 * written, because walwriter has shut down already.
		 */
		if (got_STOPPING)
			XLogBackgroundFlush();

		/* Update our idea of the currently flushed position. */
		if (!RecoveryInProgress())
			RecentFlushPtr = GetFlushRecPtr();
		else
			RecentFlushPtr = GetXLogReplayRecPtr(NULL);

		/*
		 * If postmaster asked us to stop, don't wait anymore.
		 *
		 * It's important to do this check after the recomputation of
		 * RecentFlushPtr, so we can send all remaining data before shutting
		 * down.
		 */
		if (got_STOPPING)
			break;

		/*
		 * We only send regular messages to the client for full decoded
		 * transactions, but a synchronous replication and walsender shutdown
		 * possibly are waiting for a later location. So, before sleeping, we
		 * send a ping containing the flush location. If the receiver is
		 * otherwise idle, this keepalive will trigger a reply. Processing the
		 * reply will update these MyWalSnd locations.
		 */
		if (MyWalSnd->flush < sentPtr &&
			MyWalSnd->write < sentPtr &&
			!waiting_for_ping_response)
			WalSndKeepalive(false);

		/* check whether we're done */
		if (loc <= RecentFlushPtr)
			break;

		/* Waiting for new WAL. Since we need to wait, we're now caught up. */
		WalSndCaughtUp = true;

		/*
		 * Try to flush any pending output to the client.
		 */
		if (pq_flush_if_writable() != 0)
			WalSndShutdown();

		/*
		 * If we have received CopyDone from the client, sent CopyDone
		 * ourselves, and the output buffer is empty, it's time to exit
		 * streaming, so fail the current WAL fetch request.
		 */
		if (streamingDoneReceiving && streamingDoneSending &&
			!pq_is_send_pending())
			break;

		/* die if timeout was reached */
		WalSndCheckTimeOut();

		/* Send keepalive if the time has come */
		WalSndKeepaliveIfNecessary();

		/*
		 * Sleep until something happens or we time out.  Also wait for the
		 * socket becoming writable, if there's still pending output.
		 * Otherwise we might sit on sendable output data while waiting for
		 * new WAL to be generated.  (But if we have nothing to send, we don't
		 * want to wake on socket-writable.)
		 */
		sleeptime = WalSndComputeSleeptime(GetCurrentTimestamp());

		wakeEvents = WL_SOCKET_READABLE;

		if (pq_is_send_pending())
			wakeEvents |= WL_SOCKET_WRITEABLE;

		WalSndWait(wakeEvents, sleeptime, WAIT_EVENT_WAL_SENDER_WAIT_WAL);
	}

	/* reactivate latch so WalSndLoop knows to continue */
	SetLatch(MyLatch);
	return RecentFlushPtr;
}

/*
 * Execute an incoming replication command.
 *
 * Returns true if the cmd_string was recognized as WalSender command, false
 * if not.
 */
bool
exec_replication_command(const char *cmd_string)
{
	int			parse_rc;
	Node	   *cmd_node;
	const char *cmdtag;
	MemoryContext cmd_context;
	MemoryContext old_context;

	/*
	 * If WAL sender has been told that shutdown is getting close, switch its
	 * status accordingly to handle the next replication commands correctly.
	 */
	if (got_STOPPING)
		WalSndSetState(WALSNDSTATE_STOPPING);

	/*
	 * Throw error if in stopping mode.  We need prevent commands that could
	 * generate WAL while the shutdown checkpoint is being written.  To be
	 * safe, we just prohibit all new commands.
	 */
	if (MyWalSnd->state == WALSNDSTATE_STOPPING)
		ereport(ERROR,
				(errcode(ERRCODE_OBJECT_NOT_IN_PREREQUISITE_STATE),
				 errmsg("cannot execute new commands while WAL sender is in stopping mode")));

	/*
	 * CREATE_REPLICATION_SLOT ... LOGICAL exports a snapshot until the next
	 * command arrives. Clean up the old stuff if there's anything.
	 */
	SnapBuildClearExportedSnapshot();

	CHECK_FOR_INTERRUPTS();

	/*
	 * Prepare to parse and execute the command.
	 */
	cmd_context = AllocSetContextCreate(CurrentMemoryContext,
										"Replication command context",
										ALLOCSET_DEFAULT_SIZES);
	old_context = MemoryContextSwitchTo(cmd_context);

	replication_scanner_init(cmd_string);

	/*
	 * Is it a WalSender command?
	 */
	if (!replication_scanner_is_replication_command())
	{
		/* Nope; clean up and get out. */
		replication_scanner_finish();

		MemoryContextSwitchTo(old_context);
		MemoryContextDelete(cmd_context);

		/* XXX this is a pretty random place to make this check */
		if (MyDatabaseId == InvalidOid)
			ereport(ERROR,
					(errcode(ERRCODE_FEATURE_NOT_SUPPORTED),
					 errmsg("cannot execute SQL commands in WAL sender for physical replication")));

		/* Tell the caller that this wasn't a WalSender command. */
		return false;
	}

	/*
	 * Looks like a WalSender command, so parse it.
	 */
	parse_rc = replication_yyparse();
	if (parse_rc != 0)
		ereport(ERROR,
				(errcode(ERRCODE_SYNTAX_ERROR),
				 errmsg_internal("replication command parser returned %d",
								 parse_rc)));
	replication_scanner_finish();

	cmd_node = replication_parse_result;

	/*
	 * Report query to various monitoring facilities.  For this purpose, we
	 * report replication commands just like SQL commands.
	 */
	debug_query_string = cmd_string;

	pgstat_report_activity(STATE_RUNNING, cmd_string);

	/*
	 * Log replication command if log_replication_commands is enabled. Even
	 * when it's disabled, log the command with DEBUG1 level for backward
	 * compatibility.
	 */
	ereport(log_replication_commands ? LOG : DEBUG1,
			(errmsg("received replication command: %s", cmd_string)));

	/*
	 * Disallow replication commands in aborted transaction blocks.
	 */
	if (IsAbortedTransactionBlockState())
		ereport(ERROR,
				(errcode(ERRCODE_IN_FAILED_SQL_TRANSACTION),
				 errmsg("current transaction is aborted, "
						"commands ignored until end of transaction block")));

	CHECK_FOR_INTERRUPTS();

	/*
	 * Allocate buffers that will be used for each outgoing and incoming
	 * message.  We do this just once per command to reduce palloc overhead.
	 */
	initStringInfo(&output_message);
	initStringInfo(&reply_message);
	initStringInfo(&tmpbuf);

	switch (cmd_node->type)
	{
		case T_IdentifySystemCmd:
			cmdtag = "IDENTIFY_SYSTEM";
			set_ps_display(cmdtag);
			IdentifySystem();
			EndReplicationCommand(cmdtag);
			break;

		case T_BaseBackupCmd:
			cmdtag = "BASE_BACKUP";
			set_ps_display(cmdtag);
			PreventInTransactionBlock(true, cmdtag);
			SendBaseBackup((BaseBackupCmd *) cmd_node);
			EndReplicationCommand(cmdtag);
			break;

		case T_CreateReplicationSlotCmd:
			cmdtag = "CREATE_REPLICATION_SLOT";
			set_ps_display(cmdtag);
			CreateReplicationSlot((CreateReplicationSlotCmd *) cmd_node);
			EndReplicationCommand(cmdtag);
			break;

		case T_DropReplicationSlotCmd:
			cmdtag = "DROP_REPLICATION_SLOT";
			set_ps_display(cmdtag);
			DropReplicationSlot((DropReplicationSlotCmd *) cmd_node);
			EndReplicationCommand(cmdtag);
			break;

		case T_StartReplicationCmd:
			{
				StartReplicationCmd *cmd = (StartReplicationCmd *) cmd_node;

				cmdtag = "START_REPLICATION";
				set_ps_display(cmdtag);
				PreventInTransactionBlock(true, cmdtag);

				if (cmd->kind == REPLICATION_KIND_PHYSICAL)
					StartReplication(cmd);
				else
					StartLogicalReplication(cmd);

				/* dupe, but necessary per libpqrcv_endstreaming */
				EndReplicationCommand(cmdtag);

				Assert(xlogreader != NULL);
				break;
			}

		case T_TimeLineHistoryCmd:
			cmdtag = "TIMELINE_HISTORY";
			set_ps_display(cmdtag);
			PreventInTransactionBlock(true, cmdtag);
			SendTimeLineHistory((TimeLineHistoryCmd *) cmd_node);
			EndReplicationCommand(cmdtag);
			break;

		case T_VariableShowStmt:
			{
				DestReceiver *dest = CreateDestReceiver(DestRemoteSimple);
				VariableShowStmt *n = (VariableShowStmt *) cmd_node;

				cmdtag = "SHOW";
				set_ps_display(cmdtag);

				/* syscache access needs a transaction environment */
				StartTransactionCommand();
				GetPGVariable(n->name, dest);
				CommitTransactionCommand();
				EndReplicationCommand(cmdtag);
			}
			break;

		default:
			elog(ERROR, "unrecognized replication command node tag: %u",
				 cmd_node->type);
	}

	/* done */
	MemoryContextSwitchTo(old_context);
	MemoryContextDelete(cmd_context);

	/*
	 * We need not update ps display or pg_stat_activity, because PostgresMain
	 * will reset those to "idle".  But we must reset debug_query_string to
	 * ensure it doesn't become a dangling pointer.
	 */
	debug_query_string = NULL;

	return true;
}

/*
 * Process any incoming messages while streaming. Also checks if the remote
 * end has closed the connection.
 */
static void
ProcessRepliesIfAny(void)
{
	unsigned char firstchar;
	int			maxmsglen;
	int			r;
	bool		received = false;

	if (am_wal_proposer)
		return;

	last_processing = GetCurrentTimestamp();

	/*
	 * If we already received a CopyDone from the frontend, any subsequent
	 * message is the beginning of a new command, and should be processed in
	 * the main processing loop.
	 */
	while (!streamingDoneReceiving)
	{
		pq_startmsgread();
		r = pq_getbyte_if_available(&firstchar);
		if (r < 0)
		{
			/* unexpected error or EOF */
			ereport(COMMERROR,
					(errcode(ERRCODE_PROTOCOL_VIOLATION),
					 errmsg("unexpected EOF on standby connection")));
			proc_exit(0);
		}
		if (r == 0)
		{
			/* no data available without blocking */
			pq_endmsgread();
			break;
		}

		/* Validate message type and set packet size limit */
		switch (firstchar)
		{
			case 'd':
				maxmsglen = PQ_LARGE_MESSAGE_LIMIT;
				break;
			case 'c':
			case 'X':
				maxmsglen = PQ_SMALL_MESSAGE_LIMIT;
				break;
			default:
				ereport(FATAL,
						(errcode(ERRCODE_PROTOCOL_VIOLATION),
						 errmsg("invalid standby message type \"%c\"",
								firstchar)));
				maxmsglen = 0;	/* keep compiler quiet */
				break;
		}

		/* Read the message contents */
		resetStringInfo(&reply_message);
		if (pq_getmessage(&reply_message, maxmsglen))
		{
			ereport(COMMERROR,
					(errcode(ERRCODE_PROTOCOL_VIOLATION),
					 errmsg("unexpected EOF on standby connection")));
			proc_exit(0);
		}

		/* ... and process it */
		switch (firstchar)
		{
				/*
				 * 'd' means a standby reply wrapped in a CopyData packet.
				 */
			case 'd':
				ProcessStandbyMessage();
				received = true;
				break;

				/*
				 * CopyDone means the standby requested to finish streaming.
				 * Reply with CopyDone, if we had not sent that already.
				 */
			case 'c':
				if (!streamingDoneSending)
				{
					pq_putmessage_noblock('c', NULL, 0);
					streamingDoneSending = true;
				}

				streamingDoneReceiving = true;
				received = true;
				break;

				/*
				 * 'X' means that the standby is closing down the socket.
				 */
			case 'X':
				proc_exit(0);

			default:
				Assert(false);	/* NOT REACHED */
		}
	}

	/*
	 * Save the last reply timestamp if we've received at least one reply.
	 */
	if (received)
	{
		last_reply_timestamp = last_processing;
		waiting_for_ping_response = false;
	}
}

/*
 * Process a status update message received from standby.
 */
static void
ProcessStandbyMessage(void)
{
	char		msgtype;

	/*
	 * Check message type from the first byte.
	 */
	msgtype = pq_getmsgbyte(&reply_message);

	switch (msgtype)
	{
		case 'r':
			ProcessStandbyReplyMessage();
			break;

		case 'h':
			ProcessStandbyHSFeedbackMessage();
			break;

		case 'z':
<<<<<<< HEAD
			ProcessZenithFeedbackMessage();
=======
			ProcessReplicationFeedbackMessage();
>>>>>>> bc6dcc49
			break;

		default:
			ereport(COMMERROR,
					(errcode(ERRCODE_PROTOCOL_VIOLATION),
					 errmsg("unexpected message type \"%c\"", msgtype)));
			proc_exit(0);
	}
}

/*
 * Remember that a walreceiver just confirmed receipt of lsn `lsn`.
 */
void
PhysicalConfirmReceivedLocation(XLogRecPtr lsn)
{
	bool		changed = false;
	ReplicationSlot *slot = MyReplicationSlot;

	Assert(lsn != InvalidXLogRecPtr);
	SpinLockAcquire(&slot->mutex);
	if (slot->data.restart_lsn != lsn)
	{
		changed = true;
		slot->data.restart_lsn = lsn;
	}
	SpinLockRelease(&slot->mutex);

	if (changed)
	{
		ReplicationSlotMarkDirty();
		ReplicationSlotsComputeRequiredLSN();
	}

	/*
	 * One could argue that the slot should be saved to disk now, but that'd
	 * be energy wasted - the worst lost information can do here is give us
	 * wrong information in a statistics view - we'll just potentially be more
	 * conservative in removing files.
	 */
}

/*
 * Regular reply from standby advising of WAL locations on standby server.
 */
static void
ProcessStandbyReplyMessage(void)
{
	XLogRecPtr	writePtr,
				flushPtr,
				applyPtr;
	bool		replyRequested;
	TimestampTz replyTime;

	/* the caller already consumed the msgtype byte */
	writePtr = pq_getmsgint64(&reply_message);
	flushPtr = pq_getmsgint64(&reply_message);
	applyPtr = pq_getmsgint64(&reply_message);
	replyTime = pq_getmsgint64(&reply_message);
	replyRequested = pq_getmsgbyte(&reply_message);
	ProcessStandbyReply(writePtr,
						flushPtr,
						applyPtr,
						replyTime,
						replyRequested);

	elog(LOG, "ProcessStandbyReplyMessage: writelsn %X/%X",
					LSN_FORMAT_ARGS(writePtr));
	elog(LOG, "ProcessStandbyReplyMessage: flushlsn %X/%X",
					LSN_FORMAT_ARGS(flushPtr));
	elog(LOG, "ProcessStandbyReplyMessage: applylsn %X/%X",
					LSN_FORMAT_ARGS(applyPtr));
}

<<<<<<< HEAD
// This message is a zenith extension of postgres replication protocol
static void
ProcessZenithFeedbackMessage(void)
{
	ZenithFeedback zf;
=======
// This message is a neon extension of postgres replication protocol
static void
ProcessReplicationFeedbackMessage(void)
{
	ReplicationFeedback rf;
>>>>>>> bc6dcc49

	// consume message length
	pq_getmsgint64(&reply_message);

<<<<<<< HEAD
	ParseZenithFeedbackMessage(&reply_message, &zf);

	SetZenithCurrentClusterSize(zf.currentClusterSize);

	ProcessStandbyReply(zf.ps_writelsn,
						zf.ps_flushlsn,
						zf.ps_applylsn,
						zf.ps_replytime,
=======
	ParseReplicationFeedbackMessage(&reply_message, &rf);

	replication_feedback_set(&rf);

	SetZenithCurrentClusterSize(rf.currentClusterSize);

	ProcessStandbyReply(rf.ps_writelsn,
						rf.ps_flushlsn,
						rf.ps_applylsn,
						rf.ps_replytime,
>>>>>>> bc6dcc49
						false);
}

void
ProcessStandbyReply(XLogRecPtr	writePtr,
					XLogRecPtr	flushPtr,
					XLogRecPtr	applyPtr,
					TimestampTz replyTime,
					bool		replyRequested)
{
	TimeOffset	writeLag,
				flushLag,
				applyLag;
	bool		clearLagTimes;
	TimestampTz now;
	static bool fullyAppliedLastTime = false;

	if (message_level_is_interesting(DEBUG2))
	{
		char	   *replyTimeStr;

		/* Copy because timestamptz_to_str returns a static buffer */
		replyTimeStr = pstrdup(timestamptz_to_str(replyTime));

		elog(DEBUG2, "write %X/%X flush %X/%X apply %X/%X%s reply_time %s",
			 LSN_FORMAT_ARGS(writePtr),
			 LSN_FORMAT_ARGS(flushPtr),
			 LSN_FORMAT_ARGS(applyPtr),
			 replyRequested ? " (reply requested)" : "",
			 replyTimeStr);

		pfree(replyTimeStr);
	}

	/* See if we can compute the round-trip lag for these positions. */
	now = GetCurrentTimestamp();
	writeLag = LagTrackerRead(SYNC_REP_WAIT_WRITE, writePtr, now);
	flushLag = LagTrackerRead(SYNC_REP_WAIT_FLUSH, flushPtr, now);
	applyLag = LagTrackerRead(SYNC_REP_WAIT_APPLY, applyPtr, now);

	/*
	 * If the standby reports that it has fully replayed the WAL in two
	 * consecutive reply messages, then the second such message must result
	 * from wal_receiver_status_interval expiring on the standby.  This is a
	 * convenient time to forget the lag times measured when it last
	 * wrote/flushed/applied a WAL record, to avoid displaying stale lag data
	 * until more WAL traffic arrives.
	 */
	clearLagTimes = false;
	if (applyPtr == sentPtr)
	{
		if (fullyAppliedLastTime)
			clearLagTimes = true;
		fullyAppliedLastTime = true;
	}
	else
		fullyAppliedLastTime = false;

	/* Send a reply if the standby requested one. */
	if (replyRequested)
		WalSndKeepalive(false);

	/*
	 * Update shared state for this WalSender process based on reply data from
	 * standby.
	 */
	{
		WalSnd	   *walsnd = MyWalSnd;

		SpinLockAcquire(&walsnd->mutex);
		walsnd->write = writePtr;
		walsnd->flush = flushPtr;
		walsnd->apply = applyPtr;
		if (writeLag != -1 || clearLagTimes)
			walsnd->writeLag = writeLag;
		if (flushLag != -1 || clearLagTimes)
			walsnd->flushLag = flushLag;
		if (applyLag != -1 || clearLagTimes)
			walsnd->applyLag = applyLag;
		walsnd->replyTime = replyTime;
		SpinLockRelease(&walsnd->mutex);
	}

	if (!am_cascading_walsender)
		SyncRepReleaseWaiters();

	/*
	 * walproposer use trunclateLsn instead of flushPtr for confirmed
	 * received location, so we shouldn't update restart_lsn here.
	 */
	if (am_wal_proposer)
		return;

	/*
	 * Advance our local xmin horizon when the client confirmed a flush.
	 */
	if (MyReplicationSlot && flushPtr != InvalidXLogRecPtr)
	{
		if (SlotIsLogical(MyReplicationSlot))
			LogicalConfirmReceivedLocation(flushPtr);
		else
			PhysicalConfirmReceivedLocation(flushPtr);
	}
}

/* compute new replication slot xmin horizon if needed */
static void
PhysicalReplicationSlotNewXmin(TransactionId feedbackXmin, TransactionId feedbackCatalogXmin)
{
	bool		changed = false;
	ReplicationSlot *slot = MyReplicationSlot;

	SpinLockAcquire(&slot->mutex);
	MyProc->xmin = InvalidTransactionId;

	/*
	 * For physical replication we don't need the interlock provided by xmin
	 * and effective_xmin since the consequences of a missed increase are
	 * limited to query cancellations, so set both at once.
	 */
	if (!TransactionIdIsNormal(slot->data.xmin) ||
		!TransactionIdIsNormal(feedbackXmin) ||
		TransactionIdPrecedes(slot->data.xmin, feedbackXmin))
	{
		changed = true;
		slot->data.xmin = feedbackXmin;
		slot->effective_xmin = feedbackXmin;
	}
	if (!TransactionIdIsNormal(slot->data.catalog_xmin) ||
		!TransactionIdIsNormal(feedbackCatalogXmin) ||
		TransactionIdPrecedes(slot->data.catalog_xmin, feedbackCatalogXmin))
	{
		changed = true;
		slot->data.catalog_xmin = feedbackCatalogXmin;
		slot->effective_catalog_xmin = feedbackCatalogXmin;
	}
	SpinLockRelease(&slot->mutex);

	if (changed)
	{
		ReplicationSlotMarkDirty();
		ReplicationSlotsComputeRequiredXmin(false);
	}
}

/*
 * Check that the provided xmin/epoch are sane, that is, not in the future
 * and not so far back as to be already wrapped around.
 *
 * Epoch of nextXid should be same as standby, or if the counter has
 * wrapped, then one greater than standby.
 *
 * This check doesn't care about whether clog exists for these xids
 * at all.
 */
static bool
TransactionIdInRecentPast(TransactionId xid, uint32 epoch)
{
	FullTransactionId nextFullXid;
	TransactionId nextXid;
	uint32		nextEpoch;

	nextFullXid = ReadNextFullTransactionId();
	nextXid = XidFromFullTransactionId(nextFullXid);
	nextEpoch = EpochFromFullTransactionId(nextFullXid);

	if (xid <= nextXid)
	{
		if (epoch != nextEpoch)
			return false;
	}
	else
	{
		if (epoch + 1 != nextEpoch)
			return false;
	}

	if (!TransactionIdPrecedesOrEquals(xid, nextXid))
		return false;			/* epoch OK, but it's wrapped around */

	return true;
}

/*
 * Hot Standby feedback
 */
static void
ProcessStandbyHSFeedbackMessage(void)
{
	TransactionId feedbackXmin;
	uint32		feedbackEpoch;
	TransactionId feedbackCatalogXmin;
	uint32		feedbackCatalogEpoch;
	TimestampTz replyTime;

	/*
	 * Decipher the reply message. The caller already consumed the msgtype
	 * byte. See XLogWalRcvSendHSFeedback() in walreceiver.c for the creation
	 * of this message.
	 */
	replyTime = pq_getmsgint64(&reply_message);
	feedbackXmin = pq_getmsgint(&reply_message, 4);
	feedbackEpoch = pq_getmsgint(&reply_message, 4);
	feedbackCatalogXmin = pq_getmsgint(&reply_message, 4);
	feedbackCatalogEpoch = pq_getmsgint(&reply_message, 4);
	ProcessStandbyHSFeedback(replyTime, feedbackXmin, feedbackEpoch, feedbackCatalogXmin, feedbackCatalogEpoch);
}

void
ProcessStandbyHSFeedback(TimestampTz   replyTime,
						 TransactionId feedbackXmin,
						 uint32		feedbackEpoch,
						 TransactionId feedbackCatalogXmin,
						 uint32		feedbackCatalogEpoch)
{
	if (message_level_is_interesting(DEBUG2))
	{
		char	   *replyTimeStr;

		/* Copy because timestamptz_to_str returns a static buffer */
		replyTimeStr = pstrdup(timestamptz_to_str(replyTime));

		elog(DEBUG2, "hot standby feedback xmin %u epoch %u, catalog_xmin %u epoch %u reply_time %s",
			 feedbackXmin,
			 feedbackEpoch,
			 feedbackCatalogXmin,
			 feedbackCatalogEpoch,
			 replyTimeStr);

		pfree(replyTimeStr);
	}

	/*
	 * Update shared state for this WalSender process based on reply data from
	 * standby.
	 */
	{
		WalSnd	   *walsnd = MyWalSnd;

		SpinLockAcquire(&walsnd->mutex);
		walsnd->replyTime = replyTime;
		SpinLockRelease(&walsnd->mutex);
	}

	/*
	 * Unset WalSender's xmins if the feedback message values are invalid.
	 * This happens when the downstream turned hot_standby_feedback off.
	 */
	if (!TransactionIdIsNormal(feedbackXmin)
		&& !TransactionIdIsNormal(feedbackCatalogXmin))
	{
		MyProc->xmin = InvalidTransactionId;
		if (MyReplicationSlot != NULL)
			PhysicalReplicationSlotNewXmin(feedbackXmin, feedbackCatalogXmin);
		return;
	}

	/*
	 * Check that the provided xmin/epoch are sane, that is, not in the future
	 * and not so far back as to be already wrapped around.  Ignore if not.
	 */
	if (TransactionIdIsNormal(feedbackXmin) &&
		!TransactionIdInRecentPast(feedbackXmin, feedbackEpoch))
		return;

	if (TransactionIdIsNormal(feedbackCatalogXmin) &&
		!TransactionIdInRecentPast(feedbackCatalogXmin, feedbackCatalogEpoch))
		return;

	/*
	 * Set the WalSender's xmin equal to the standby's requested xmin, so that
	 * the xmin will be taken into account by GetSnapshotData() /
	 * ComputeXidHorizons().  This will hold back the removal of dead rows and
	 * thereby prevent the generation of cleanup conflicts on the standby
	 * server.
	 *
	 * There is a small window for a race condition here: although we just
	 * checked that feedbackXmin precedes nextXid, the nextXid could have
	 * gotten advanced between our fetching it and applying the xmin below,
	 * perhaps far enough to make feedbackXmin wrap around.  In that case the
	 * xmin we set here would be "in the future" and have no effect.  No point
	 * in worrying about this since it's too late to save the desired data
	 * anyway.  Assuming that the standby sends us an increasing sequence of
	 * xmins, this could only happen during the first reply cycle, else our
	 * own xmin would prevent nextXid from advancing so far.
	 *
	 * We don't bother taking the ProcArrayLock here.  Setting the xmin field
	 * is assumed atomic, and there's no real need to prevent concurrent
	 * horizon determinations.  (If we're moving our xmin forward, this is
	 * obviously safe, and if we're moving it backwards, well, the data is at
	 * risk already since a VACUUM could already have determined the horizon.)
	 *
	 * If we're using a replication slot we reserve the xmin via that,
	 * otherwise via the walsender's PGPROC entry. We can only track the
	 * catalog xmin separately when using a slot, so we store the least of the
	 * two provided when not using a slot.
	 *
	 * XXX: It might make sense to generalize the ephemeral slot concept and
	 * always use the slot mechanism to handle the feedback xmin.
	 */
	if (MyReplicationSlot != NULL)	/* XXX: persistency configurable? */
		PhysicalReplicationSlotNewXmin(feedbackXmin, feedbackCatalogXmin);
	else
	{
		if (TransactionIdIsNormal(feedbackCatalogXmin)
			&& TransactionIdPrecedes(feedbackCatalogXmin, feedbackXmin))
			MyProc->xmin = feedbackCatalogXmin;
		else
			MyProc->xmin = feedbackXmin;
	}
}

/*
 * Compute how long send/receive loops should sleep.
 *
 * If wal_sender_timeout is enabled we want to wake up in time to send
 * keepalives and to abort the connection if wal_sender_timeout has been
 * reached.
 */
static long
WalSndComputeSleeptime(TimestampTz now)
{
	long		sleeptime = 10000;	/* 10 s */

	if (wal_sender_timeout > 0 && last_reply_timestamp > 0)
	{
		TimestampTz wakeup_time;

		/*
		 * At the latest stop sleeping once wal_sender_timeout has been
		 * reached.
		 */
		wakeup_time = TimestampTzPlusMilliseconds(last_reply_timestamp,
												  wal_sender_timeout);

		/*
		 * If no ping has been sent yet, wakeup when it's time to do so.
		 * WalSndKeepaliveIfNecessary() wants to send a keepalive once half of
		 * the timeout passed without a response.
		 */
		if (!waiting_for_ping_response)
			wakeup_time = TimestampTzPlusMilliseconds(last_reply_timestamp,
													  wal_sender_timeout / 2);

		/* Compute relative time until wakeup. */
		sleeptime = TimestampDifferenceMilliseconds(now, wakeup_time);
	}

	return sleeptime;
}

/*
 * Check whether there have been responses by the client within
 * wal_sender_timeout and shutdown if not.  Using last_processing as the
 * reference point avoids counting server-side stalls against the client.
 * However, a long server-side stall can make WalSndKeepaliveIfNecessary()
 * postdate last_processing by more than wal_sender_timeout.  If that happens,
 * the client must reply almost immediately to avoid a timeout.  This rarely
 * affects the default configuration, under which clients spontaneously send a
 * message every standby_message_timeout = wal_sender_timeout/6 = 10s.  We
 * could eliminate that problem by recognizing timeout expiration at
 * wal_sender_timeout/2 after the keepalive.
 */
static void
WalSndCheckTimeOut(void)
{
	TimestampTz timeout;

	/* don't bail out if we're doing something that doesn't require timeouts */
	if (last_reply_timestamp <= 0)
		return;

	timeout = TimestampTzPlusMilliseconds(last_reply_timestamp,
										  wal_sender_timeout);

	if (wal_sender_timeout > 0 && last_processing >= timeout)
	{
		/*
		 * Since typically expiration of replication timeout means
		 * communication problem, we don't send the error message to the
		 * standby.
		 */
		ereport(COMMERROR,
				(errmsg("terminating walsender process due to replication timeout")));

		WalSndShutdown();
	}
}

/* Main loop of walsender process that streams the WAL over Copy messages. */
static void
WalSndLoop(WalSndSendDataCallback send_data)
{
	/*
	 * Initialize the last reply timestamp. That enables timeout processing
	 * from hereon.
	 */
	last_reply_timestamp = GetCurrentTimestamp();
	waiting_for_ping_response = false;

	/*
	 * Loop until we reach the end of this timeline or the client requests to
	 * stop streaming.
	 */
	for (;;)
	{
		/* Clear any already-pending wakeups */
		ResetLatch(MyLatch);

		CHECK_FOR_INTERRUPTS();

		/* Process any requests or signals received recently */
		if (ConfigReloadPending)
		{
			ConfigReloadPending = false;
			ProcessConfigFile(PGC_SIGHUP);
			SyncRepInitConfig();
		}

		/* Check for input from the client */
		ProcessRepliesIfAny();

		if (am_wal_proposer)
		{
			send_data();
			if (WalSndCaughtUp)
			{
				if (MyWalSnd->state == WALSNDSTATE_CATCHUP)
					WalSndSetState(WALSNDSTATE_STREAMING);
				WalProposerPoll();
				WalSndCaughtUp = false;
			}
			continue;
		}

		/*
		 * If we have received CopyDone from the client, sent CopyDone
		 * ourselves, and the output buffer is empty, it's time to exit
		 * streaming.
		 */
		if (streamingDoneReceiving && streamingDoneSending &&
			!pq_is_send_pending())
			break;

		/*
		 * If we don't have any pending data in the output buffer, try to send
		 * some more.  If there is some, we don't bother to call send_data
		 * again until we've flushed it ... but we'd better assume we are not
		 * caught up.
		 */
		if (!pq_is_send_pending())
			send_data();
		else
			WalSndCaughtUp = false;

		/* Try to flush pending output to the client */
		if (pq_flush_if_writable() != 0)
			WalSndShutdown();

		/* If nothing remains to be sent right now ... */
		if (WalSndCaughtUp && !pq_is_send_pending())
		{
			/*
			 * If we're in catchup state, move to streaming.  This is an
			 * important state change for users to know about, since before
			 * this point data loss might occur if the primary dies and we
			 * need to failover to the standby. The state change is also
			 * important for synchronous replication, since commits that
			 * started to wait at that point might wait for some time.
			 */
			if (MyWalSnd->state == WALSNDSTATE_CATCHUP)
			{
				ereport(DEBUG1,
						(errmsg_internal("\"%s\" has now caught up with upstream server",
										 application_name)));
				WalSndSetState(WALSNDSTATE_STREAMING);
			}

			/*
			 * When SIGUSR2 arrives, we send any outstanding logs up to the
			 * shutdown checkpoint record (i.e., the latest record), wait for
			 * them to be replicated to the standby, and exit. This may be a
			 * normal termination at shutdown, or a promotion, the walsender
			 * is not sure which.
			 */
			if (got_SIGUSR2)
				WalSndDone(send_data);
		}

		/* Check for replication timeout. */
		WalSndCheckTimeOut();

		/* Send keepalive if the time has come */
		WalSndKeepaliveIfNecessary();

		/*
		 * Block if we have unsent data.  XXX For logical replication, let
		 * WalSndWaitForWal() handle any other blocking; idle receivers need
		 * its additional actions.  For physical replication, also block if
		 * caught up; its send_data does not block.
		 */
		if ((WalSndCaughtUp && send_data != XLogSendLogical &&
			 !streamingDoneSending) ||
			pq_is_send_pending())
		{
			long		sleeptime;
			int			wakeEvents;

			if (!streamingDoneReceiving)
				wakeEvents = WL_SOCKET_READABLE;
			else
				wakeEvents = 0;

			/*
			 * Use fresh timestamp, not last_processing, to reduce the chance
			 * of reaching wal_sender_timeout before sending a keepalive.
			 */
			sleeptime = WalSndComputeSleeptime(GetCurrentTimestamp());

			if (pq_is_send_pending())
				wakeEvents |= WL_SOCKET_WRITEABLE;

			/* Sleep until something happens or we time out */
			WalSndWait(wakeEvents, sleeptime, WAIT_EVENT_WAL_SENDER_MAIN);
		}
	}
}

/* Initialize a per-walsender data structure for this walsender process */
static void
InitWalSenderSlot(void)
{
	int			i;

	/*
	 * WalSndCtl should be set up already (we inherit this by fork() or
	 * EXEC_BACKEND mechanism from the postmaster).
	 */
	Assert(WalSndCtl != NULL);
	Assert(MyWalSnd == NULL);

	/*
	 * Find a free walsender slot and reserve it. This must not fail due to
	 * the prior check for free WAL senders in InitProcess().
	 */
	for (i = 0; i < max_wal_senders; i++)
	{
		WalSnd	   *walsnd = &WalSndCtl->walsnds[i];

		SpinLockAcquire(&walsnd->mutex);

		if (walsnd->pid != 0)
		{
			SpinLockRelease(&walsnd->mutex);
			continue;
		}
		else
		{
			/*
			 * Found a free slot. Reserve it for us.
			 */
			walsnd->pid = MyProcPid;
			walsnd->state = WALSNDSTATE_STARTUP;
			walsnd->sentPtr = InvalidXLogRecPtr;
			walsnd->needreload = false;
			walsnd->write = InvalidXLogRecPtr;
			walsnd->flush = InvalidXLogRecPtr;
			walsnd->apply = InvalidXLogRecPtr;
			walsnd->writeLag = -1;
			walsnd->flushLag = -1;
			walsnd->applyLag = -1;
			walsnd->sync_standby_priority = 0;
			walsnd->latch = &MyProc->procLatch;
			walsnd->replyTime = 0;
			SpinLockRelease(&walsnd->mutex);
			/* don't need the lock anymore */
			MyWalSnd = (WalSnd *) walsnd;

			break;
		}
	}

	Assert(MyWalSnd != NULL);

	/* Arrange to clean up at walsender exit */
	on_shmem_exit(WalSndKill, 0);
}

/* Destroy the per-walsender data structure for this walsender process */
static void
WalSndKill(int code, Datum arg)
{
	WalSnd	   *walsnd = MyWalSnd;

	Assert(walsnd != NULL);

	MyWalSnd = NULL;

	SpinLockAcquire(&walsnd->mutex);
	/* clear latch while holding the spinlock, so it can safely be read */
	walsnd->latch = NULL;
	/* Mark WalSnd struct as no longer being in use. */
	walsnd->pid = 0;
	SpinLockRelease(&walsnd->mutex);
}

/* XLogReaderRoutine->segment_open callback */
static void
WalSndSegmentOpen(XLogReaderState *state, XLogSegNo nextSegNo,
				  TimeLineID *tli_p)
{
	char		path[MAXPGPATH];

	/*-------
	 * When reading from a historic timeline, and there is a timeline switch
	 * within this segment, read from the WAL segment belonging to the new
	 * timeline.
	 *
	 * For example, imagine that this server is currently on timeline 5, and
	 * we're streaming timeline 4. The switch from timeline 4 to 5 happened at
	 * 0/13002088. In pg_wal, we have these files:
	 *
	 * ...
	 * 000000040000000000000012
	 * 000000040000000000000013
	 * 000000050000000000000013
	 * 000000050000000000000014
	 * ...
	 *
	 * In this situation, when requested to send the WAL from segment 0x13, on
	 * timeline 4, we read the WAL from file 000000050000000000000013. Archive
	 * recovery prefers files from newer timelines, so if the segment was
	 * restored from the archive on this server, the file belonging to the old
	 * timeline, 000000040000000000000013, might not exist. Their contents are
	 * equal up to the switchpoint, because at a timeline switch, the used
	 * portion of the old segment is copied to the new file.  -------
	 */
	*tli_p = sendTimeLine;
	if (sendTimeLineIsHistoric)
	{
		XLogSegNo	endSegNo;

		XLByteToSeg(sendTimeLineValidUpto, endSegNo, state->segcxt.ws_segsize);
		if (nextSegNo == endSegNo)
			*tli_p = sendTimeLineNextTLI;
	}

	XLogFilePath(path, *tli_p, nextSegNo, state->segcxt.ws_segsize);
	state->seg.ws_file = BasicOpenFile(path, O_RDONLY | PG_BINARY);
	if (state->seg.ws_file >= 0)
		return;

	/*
	 * If the file is not found, assume it's because the standby asked for a
	 * too old WAL segment that has already been removed or recycled.
	 */
	if (errno == ENOENT)
	{
		char		xlogfname[MAXFNAMELEN];
		int			save_errno = errno;

		XLogFileName(xlogfname, *tli_p, nextSegNo, wal_segment_size);
		errno = save_errno;
		ereport(ERROR,
				(errcode_for_file_access(),
				 errmsg("requested WAL segment %s has already been removed",
						xlogfname)));
	}
	else
		ereport(ERROR,
				(errcode_for_file_access(),
				 errmsg("could not open file \"%s\": %m",
						path)));
}

/*
 * Send out the WAL in its normal physical/stored form.
 *
 * Read up to MAX_SEND_SIZE bytes of WAL that's been flushed to disk,
 * but not yet sent to the client, and buffer it in the libpq output
 * buffer.
 *
 * If there is no unsent WAL remaining, WalSndCaughtUp is set to true,
 * otherwise WalSndCaughtUp is set to false.
 */
static void
XLogSendPhysical(void)
{
	XLogRecPtr	SendRqstPtr;
	XLogRecPtr	startptr;
	XLogRecPtr	endptr;
	Size		nbytes;
	XLogSegNo	segno;
	WALReadError errinfo;

	/* If requested switch the WAL sender to the stopping state. */
	if (got_STOPPING)
		WalSndSetState(WALSNDSTATE_STOPPING);

	if (streamingDoneSending)
	{
		WalSndCaughtUp = true;
		return;
	}

	/* Figure out how far we can safely send the WAL. */
	if (sendTimeLineIsHistoric)
	{
		/*
		 * Streaming an old timeline that's in this server's history, but is
		 * not the one we're currently inserting or replaying. It can be
		 * streamed up to the point where we switched off that timeline.
		 */
		SendRqstPtr = sendTimeLineValidUpto;
	}
	else if (am_cascading_walsender)
	{
		/*
		 * Streaming the latest timeline on a standby.
		 *
		 * Attempt to send all WAL that has already been replayed, so that we
		 * know it's valid. If we're receiving WAL through streaming
		 * replication, it's also OK to send any WAL that has been received
		 * but not replayed.
		 *
		 * The timeline we're recovering from can change, or we can be
		 * promoted. In either case, the current timeline becomes historic. We
		 * need to detect that so that we don't try to stream past the point
		 * where we switched to another timeline. We check for promotion or
		 * timeline switch after calculating FlushPtr, to avoid a race
		 * condition: if the timeline becomes historic just after we checked
		 * that it was still current, it's still be OK to stream it up to the
		 * FlushPtr that was calculated before it became historic.
		 */
		bool		becameHistoric = false;

		SendRqstPtr = GetStandbyFlushRecPtr();

		if (!RecoveryInProgress())
		{
			/*
			 * We have been promoted. RecoveryInProgress() updated
			 * ThisTimeLineID to the new current timeline.
			 */
			am_cascading_walsender = false;
			becameHistoric = true;
		}
		else
		{
			/*
			 * Still a cascading standby. But is the timeline we're sending
			 * still the one recovery is recovering from? ThisTimeLineID was
			 * updated by the GetStandbyFlushRecPtr() call above.
			 */
			if (sendTimeLine != ThisTimeLineID)
				becameHistoric = true;
		}

		if (becameHistoric)
		{
			/*
			 * The timeline we were sending has become historic. Read the
			 * timeline history file of the new timeline to see where exactly
			 * we forked off from the timeline we were sending.
			 */
			List	   *history;

			history = readTimeLineHistory(ThisTimeLineID);
			sendTimeLineValidUpto = tliSwitchPoint(sendTimeLine, history, &sendTimeLineNextTLI);

			Assert(sendTimeLine < sendTimeLineNextTLI);
			list_free_deep(history);

			sendTimeLineIsHistoric = true;

			SendRqstPtr = sendTimeLineValidUpto;
		}
	}
	else
	{
		/*
		 * Streaming the current timeline on a primary.
		 *
		 * Attempt to send all data that's already been written out and
		 * fsync'd to disk.  We cannot go further than what's been written out
		 * given the current implementation of WALRead().  And in any case
		 * it's unsafe to send WAL that is not securely down to disk on the
		 * primary: if the primary subsequently crashes and restarts, standbys
		 * must not have applied any WAL that got lost on the primary.
		 */
		SendRqstPtr = GetFlushRecPtr();
	}

	/*
	 * Record the current system time as an approximation of the time at which
	 * this WAL location was written for the purposes of lag tracking.
	 *
	 * In theory we could make XLogFlush() record a time in shmem whenever WAL
	 * is flushed and we could get that time as well as the LSN when we call
	 * GetFlushRecPtr() above (and likewise for the cascading standby
	 * equivalent), but rather than putting any new code into the hot WAL path
	 * it seems good enough to capture the time here.  We should reach this
	 * after XLogFlush() runs WalSndWakeupProcessRequests(), and although that
	 * may take some time, we read the WAL flush pointer and take the time
	 * very close to together here so that we'll get a later position if it is
	 * still moving.
	 *
	 * Because LagTrackerWrite ignores samples when the LSN hasn't advanced,
	 * this gives us a cheap approximation for the WAL flush time for this
	 * LSN.
	 *
	 * Note that the LSN is not necessarily the LSN for the data contained in
	 * the present message; it's the end of the WAL, which might be further
	 * ahead.  All the lag tracking machinery cares about is finding out when
	 * that arbitrary LSN is eventually reported as written, flushed and
	 * applied, so that it can measure the elapsed time.
	 */
	LagTrackerWrite(SendRqstPtr, GetCurrentTimestamp());

	/*
	 * If this is a historic timeline and we've reached the point where we
	 * forked to the next timeline, stop streaming.
	 *
	 * Note: We might already have sent WAL > sendTimeLineValidUpto. The
	 * startup process will normally replay all WAL that has been received
	 * from the primary, before promoting, but if the WAL streaming is
	 * terminated at a WAL page boundary, the valid portion of the timeline
	 * might end in the middle of a WAL record. We might've already sent the
	 * first half of that partial WAL record to the cascading standby, so that
	 * sentPtr > sendTimeLineValidUpto. That's OK; the cascading standby can't
	 * replay the partial WAL record either, so it can still follow our
	 * timeline switch.
	 */
	if (sendTimeLineIsHistoric && sendTimeLineValidUpto <= sentPtr)
	{
		/* close the current file. */
		if (xlogreader->seg.ws_file >= 0)
			wal_segment_close(xlogreader);

		/* Send CopyDone */
		pq_putmessage_noblock('c', NULL, 0);
		streamingDoneSending = true;

		WalSndCaughtUp = true;

		elog(DEBUG1, "walsender reached end of timeline at %X/%X (sent up to %X/%X)",
			 LSN_FORMAT_ARGS(sendTimeLineValidUpto),
			 LSN_FORMAT_ARGS(sentPtr));
		return;
	}

	/* Do we have any work to do? */
	Assert(sentPtr <= SendRqstPtr);
	if (SendRqstPtr <= sentPtr)
	{
		WalSndCaughtUp = true;
		return;
	}

	/*
	 * Figure out how much to send in one message. If there's no more than
	 * MAX_SEND_SIZE bytes to send, send everything. Otherwise send
	 * MAX_SEND_SIZE bytes, but round back to logfile or page boundary.
	 *
	 * The rounding is not only for performance reasons. Walreceiver relies on
	 * the fact that we never split a WAL record across two messages. Since a
	 * long WAL record is split at page boundary into continuation records,
	 * page boundary is always a safe cut-off point. We also assume that
	 * SendRqstPtr never points to the middle of a WAL record.
	 */
	startptr = sentPtr;
	endptr = startptr;
	endptr += MAX_SEND_SIZE;

	/* if we went beyond SendRqstPtr, back off */
	if (SendRqstPtr <= endptr)
	{
		endptr = SendRqstPtr;
		if (sendTimeLineIsHistoric)
			WalSndCaughtUp = false;
		else
			WalSndCaughtUp = true;
	}
	else
	{
		/* round down to page boundary. */
		endptr -= (endptr % XLOG_BLCKSZ);
		WalSndCaughtUp = false;
	}

	nbytes = endptr - startptr;
	Assert(nbytes <= MAX_SEND_SIZE);

<<<<<<< HEAD
	/*
	 * OK to read and send the slice.
	 */
	if (output_message.data)
		resetStringInfo(&output_message);
	else
		initStringInfo(&output_message);

	pq_sendbyte(&output_message, 'w');
	pq_sendint64(&output_message, startptr);	/* dataStart */
	pq_sendint64(&output_message, SendRqstPtr); /* walEnd */
	pq_sendint64(&output_message, 0);	/* sendtime, filled in last */
=======
	if (am_wal_proposer)
	{
		WalProposerBroadcast(startptr, endptr);
	}
	else
	{
		/*
		* OK to read and send the slice.
		*/
		if (output_message.data)
			resetStringInfo(&output_message);
		else
			initStringInfo(&output_message);
>>>>>>> bc6dcc49

		pq_sendbyte(&output_message, 'w');
		pq_sendint64(&output_message, startptr);	/* dataStart */
		pq_sendint64(&output_message, SendRqstPtr); /* walEnd */
		pq_sendint64(&output_message, 0);	/* sendtime, filled in last */

		/*
		* Read the log directly into the output buffer to avoid extra memcpy
		* calls.
		*/
		enlargeStringInfo(&output_message, nbytes);

	retry:
		if (!WALRead(xlogreader,
					&output_message.data[output_message.len],
					startptr,
					nbytes,
					xlogreader->seg.ws_tli,	/* Pass the current TLI because
												* only WalSndSegmentOpen controls
												* whether new TLI is needed. */
					&errinfo))
			WALReadRaiseError(&errinfo);

		/* See logical_read_xlog_page(). */
		XLByteToSeg(startptr, segno, xlogreader->segcxt.ws_segsize);
		CheckXLogRemoved(segno, xlogreader->seg.ws_tli);

		/*
		* During recovery, the currently-open WAL file might be replaced with the
		* file of the same name retrieved from archive. So we always need to
		* check what we read was valid after reading into the buffer. If it's
		* invalid, we try to open and read the file again.
		*/
		if (am_cascading_walsender)
		{
			WalSnd	   *walsnd = MyWalSnd;
			bool		reload;

			SpinLockAcquire(&walsnd->mutex);
			reload = walsnd->needreload;
			walsnd->needreload = false;
			SpinLockRelease(&walsnd->mutex);

			if (reload && xlogreader->seg.ws_file >= 0)
			{
				wal_segment_close(xlogreader);

				goto retry;
			}
		}

<<<<<<< HEAD
	if (am_wal_proposer)
	{
		WalProposerBroadcast(startptr, output_message.data, output_message.len);
	}
	else
	{
=======
		output_message.len += nbytes;
		output_message.data[output_message.len] = '\0';

>>>>>>> bc6dcc49
		/*
		 * Fill the send timestamp last, so that it is taken as late as possible.
		 */
		resetStringInfo(&tmpbuf);
		pq_sendint64(&tmpbuf, GetCurrentTimestamp());
		memcpy(&output_message.data[1 + sizeof(int64) + sizeof(int64)],
			   tmpbuf.data, sizeof(int64));

		pq_putmessage_noblock('d', output_message.data, output_message.len);
	}
	sentPtr = endptr;

	/* Update shared memory status */
	{
		WalSnd	   *walsnd = MyWalSnd;

		SpinLockAcquire(&walsnd->mutex);
		walsnd->sentPtr = sentPtr;
		SpinLockRelease(&walsnd->mutex);
	}

	/* Report progress of XLOG streaming in PS display */
	if (update_process_title)
	{
		char		activitymsg[50];

		snprintf(activitymsg, sizeof(activitymsg), "streaming %X/%X",
				 LSN_FORMAT_ARGS(sentPtr));
		set_ps_display(activitymsg);
	}
}

/*
 * Stream out logically decoded data.
 */
static void
XLogSendLogical(void)
{
	XLogRecord *record;
	char	   *errm;

	/*
	 * We'll use the current flush point to determine whether we've caught up.
	 * This variable is static in order to cache it across calls.  Caching is
	 * helpful because GetFlushRecPtr() needs to acquire a heavily-contended
	 * spinlock.
	 */
	static XLogRecPtr flushPtr = InvalidXLogRecPtr;

	/*
	 * Don't know whether we've caught up yet. We'll set WalSndCaughtUp to
	 * true in WalSndWaitForWal, if we're actually waiting. We also set to
	 * true if XLogReadRecord() had to stop reading but WalSndWaitForWal
	 * didn't wait - i.e. when we're shutting down.
	 */
	WalSndCaughtUp = false;

	record = XLogReadRecord(logical_decoding_ctx->reader, &errm);

	/* xlog record was invalid */
	if (errm != NULL)
		elog(ERROR, "%s", errm);

	if (record != NULL)
	{
		/*
		 * Note the lack of any call to LagTrackerWrite() which is handled by
		 * WalSndUpdateProgress which is called by output plugin through
		 * logical decoding write api.
		 */
		LogicalDecodingProcessRecord(logical_decoding_ctx, logical_decoding_ctx->reader);

		sentPtr = logical_decoding_ctx->reader->EndRecPtr;
	}

	/*
	 * If first time through in this session, initialize flushPtr.  Otherwise,
	 * we only need to update flushPtr if EndRecPtr is past it.
	 */
	if (flushPtr == InvalidXLogRecPtr)
		flushPtr = GetFlushRecPtr();
	else if (logical_decoding_ctx->reader->EndRecPtr >= flushPtr)
		flushPtr = GetFlushRecPtr();

	/* If EndRecPtr is still past our flushPtr, it means we caught up. */
	if (logical_decoding_ctx->reader->EndRecPtr >= flushPtr)
		WalSndCaughtUp = true;

	/*
	 * If we're caught up and have been requested to stop, have WalSndLoop()
	 * terminate the connection in an orderly manner, after writing out all
	 * the pending data.
	 */
	if (WalSndCaughtUp && got_STOPPING)
		got_SIGUSR2 = true;

	/* Update shared memory status */
	{
		WalSnd	   *walsnd = MyWalSnd;

		SpinLockAcquire(&walsnd->mutex);
		walsnd->sentPtr = sentPtr;
		SpinLockRelease(&walsnd->mutex);
	}
}

/*
 * Shutdown if the sender is caught up.
 *
 * NB: This should only be called when the shutdown signal has been received
 * from postmaster.
 *
 * Note that if we determine that there's still more data to send, this
 * function will return control to the caller.
 */
static void
WalSndDone(WalSndSendDataCallback send_data)
{
	XLogRecPtr	replicatedPtr;

	/* ... let's just be real sure we're caught up ... */
	send_data();

	/*
	 * To figure out whether all WAL has successfully been replicated, check
	 * flush location if valid, write otherwise. Tools like pg_receivewal will
	 * usually (unless in synchronous mode) return an invalid flush location.
	 */
	// XXX Zenith uses flush_lsn to pass extra payload, so use write_lsn here
	replicatedPtr = MyWalSnd->write;

	if (WalSndCaughtUp && sentPtr == replicatedPtr &&
		!pq_is_send_pending())
	{
		QueryCompletion qc;

		/* Inform the standby that XLOG streaming is done */
		SetQueryCompletion(&qc, CMDTAG_COPY, 0);
		EndCommand(&qc, DestRemote, false);
		pq_flush();

		proc_exit(0);
	}
	if (!waiting_for_ping_response)
		WalSndKeepalive(true);
}

/*
 * Returns the latest point in WAL that has been safely flushed to disk, and
 * can be sent to the standby. This should only be called when in recovery,
 * ie. we're streaming to a cascaded standby.
 *
 * As a side-effect, ThisTimeLineID is updated to the TLI of the last
 * replayed WAL record.
 */
static XLogRecPtr
GetStandbyFlushRecPtr(void)
{
	XLogRecPtr	replayPtr;
	TimeLineID	replayTLI;
	XLogRecPtr	receivePtr;
	TimeLineID	receiveTLI;
	XLogRecPtr	result;

	/*
	 * We can safely send what's already been replayed. Also, if walreceiver
	 * is streaming WAL from the same timeline, we can send anything that it
	 * has streamed, but hasn't been replayed yet.
	 */

	receivePtr = GetWalRcvFlushRecPtr(NULL, &receiveTLI);
	replayPtr = GetXLogReplayRecPtr(&replayTLI);

	ThisTimeLineID = replayTLI;

	result = replayPtr;
	if (receiveTLI == ThisTimeLineID && receivePtr > replayPtr)
		result = receivePtr;

	return result;
}

/*
 * Request walsenders to reload the currently-open WAL file
 */
void
WalSndRqstFileReload(void)
{
	int			i;

	for (i = 0; i < max_wal_senders; i++)
	{
		WalSnd	   *walsnd = &WalSndCtl->walsnds[i];

		SpinLockAcquire(&walsnd->mutex);
		if (walsnd->pid == 0)
		{
			SpinLockRelease(&walsnd->mutex);
			continue;
		}
		walsnd->needreload = true;
		SpinLockRelease(&walsnd->mutex);
	}
}

/*
 * Handle PROCSIG_WALSND_INIT_STOPPING signal.
 */
void
HandleWalSndInitStopping(void)
{
	Assert(am_walsender);

	/*
	 * If replication has not yet started, die like with SIGTERM. If
	 * replication is active, only set a flag and wake up the main loop. It
	 * will send any outstanding WAL, wait for it to be replicated to the
	 * standby, and then exit gracefully.
	 */
	if (!replication_active)
		kill(MyProcPid, SIGTERM);
	else
		got_STOPPING = true;
}

/*
 * SIGUSR2: set flag to do a last cycle and shut down afterwards. The WAL
 * sender should already have been switched to WALSNDSTATE_STOPPING at
 * this point.
 */
static void
WalSndLastCycleHandler(SIGNAL_ARGS)
{
	int			save_errno = errno;

	got_SIGUSR2 = true;
	SetLatch(MyLatch);

	errno = save_errno;
}

/* Set up signal handlers */
void
WalSndSignals(void)
{
	/* Set up signal handlers */
	pqsignal(SIGHUP, SignalHandlerForConfigReload);
	pqsignal(SIGINT, StatementCancelHandler);	/* query cancel */
	pqsignal(SIGTERM, die);		/* request shutdown */
	/* SIGQUIT handler was already set up by InitPostmasterChild */
	InitializeTimeouts();		/* establishes SIGALRM handler */
	pqsignal(SIGPIPE, SIG_IGN);
	pqsignal(SIGUSR1, procsignal_sigusr1_handler);
	pqsignal(SIGUSR2, WalSndLastCycleHandler);	/* request a last cycle and
												 * shutdown */

	/* Reset some signals that are accepted by postmaster but not here */
	pqsignal(SIGCHLD, SIG_DFL);
}

/* Report shared-memory space needed by WalSndShmemInit */
Size
WalSndShmemSize(void)
{
	Size		size = 0;

	size = offsetof(WalSndCtlData, walsnds);
	size = add_size(size, mul_size(max_wal_senders, sizeof(WalSnd)));

	return size;
}

/* Allocate and initialize walsender-related shared memory */
void
WalSndShmemInit(void)
{
	bool		found;
	int			i;

	WalSndCtl = (WalSndCtlData *)
		ShmemInitStruct("Wal Sender Ctl", WalSndShmemSize(), &found);

	if (!found)
	{
		/* First time through, so initialize */
		MemSet(WalSndCtl, 0, WalSndShmemSize());

		for (i = 0; i < NUM_SYNC_REP_WAIT_MODE; i++)
			SHMQueueInit(&(WalSndCtl->SyncRepQueue[i]));

		for (i = 0; i < max_wal_senders; i++)
		{
			WalSnd	   *walsnd = &WalSndCtl->walsnds[i];

			SpinLockInit(&walsnd->mutex);
		}
	}
}

/*
 * Wake up all walsenders
 *
 * This will be called inside critical sections, so throwing an error is not
 * advisable.
 */
void
WalSndWakeup(void)
{
	int			i;

	for (i = 0; i < max_wal_senders; i++)
	{
		Latch	   *latch;
		WalSnd	   *walsnd = &WalSndCtl->walsnds[i];

		/*
		 * Get latch pointer with spinlock held, for the unlikely case that
		 * pointer reads aren't atomic (as they're 8 bytes).
		 */
		SpinLockAcquire(&walsnd->mutex);
		latch = walsnd->latch;
		SpinLockRelease(&walsnd->mutex);

		if (latch != NULL)
			SetLatch(latch);
	}
}

/*
 * Wait for readiness on the FeBe socket, or a timeout.  The mask should be
 * composed of optional WL_SOCKET_WRITEABLE and WL_SOCKET_READABLE flags.  Exit
 * on postmaster death.
 */
static void
WalSndWait(uint32 socket_events, long timeout, uint32 wait_event)
{
	WaitEvent	event;

	ModifyWaitEvent(FeBeWaitSet, FeBeWaitSetSocketPos, socket_events, NULL);
	if (WaitEventSetWait(FeBeWaitSet, timeout, &event, 1, wait_event) == 1 &&
		(event.events & WL_POSTMASTER_DEATH))
		proc_exit(1);
}

/*
 * Signal all walsenders to move to stopping state.
 *
 * This will trigger walsenders to move to a state where no further WAL can be
 * generated. See this file's header for details.
 */
void
WalSndInitStopping(void)
{
	int			i;

	for (i = 0; i < max_wal_senders; i++)
	{
		WalSnd	   *walsnd = &WalSndCtl->walsnds[i];
		pid_t		pid;

		SpinLockAcquire(&walsnd->mutex);
		pid = walsnd->pid;
		SpinLockRelease(&walsnd->mutex);

		if (pid == 0)
			continue;

		SendProcSignal(pid, PROCSIG_WALSND_INIT_STOPPING, InvalidBackendId);
	}
}

/*
 * Wait that all the WAL senders have quit or reached the stopping state. This
 * is used by the checkpointer to control when the shutdown checkpoint can
 * safely be performed.
 */
void
WalSndWaitStopping(void)
{
	for (;;)
	{
		int			i;
		bool		all_stopped = true;

		for (i = 0; i < max_wal_senders; i++)
		{
			WalSnd	   *walsnd = &WalSndCtl->walsnds[i];

			SpinLockAcquire(&walsnd->mutex);

			if (walsnd->pid == 0)
			{
				SpinLockRelease(&walsnd->mutex);
				continue;
			}

			if (walsnd->state != WALSNDSTATE_STOPPING)
			{
				all_stopped = false;
				SpinLockRelease(&walsnd->mutex);
				break;
			}
			SpinLockRelease(&walsnd->mutex);
		}

		/* safe to leave if confirmation is done for all WAL senders */
		if (all_stopped)
			return;

		pg_usleep(10000L);		/* wait for 10 msec */
	}
}

/* Set state for current walsender (only called in walsender) */
void
WalSndSetState(WalSndState state)
{
	WalSnd	   *walsnd = MyWalSnd;

	Assert(am_walsender);

	if (walsnd->state == state)
		return;

	SpinLockAcquire(&walsnd->mutex);
	walsnd->state = state;
	SpinLockRelease(&walsnd->mutex);
}

/*
 * Return a string constant representing the state. This is used
 * in system views, and should *not* be translated.
 */
static const char *
WalSndGetStateString(WalSndState state)
{
	switch (state)
	{
		case WALSNDSTATE_STARTUP:
			return "startup";
		case WALSNDSTATE_BACKUP:
			return "backup";
		case WALSNDSTATE_CATCHUP:
			return "catchup";
		case WALSNDSTATE_STREAMING:
			return "streaming";
		case WALSNDSTATE_STOPPING:
			return "stopping";
	}
	return "UNKNOWN";
}

static Interval *
offset_to_interval(TimeOffset offset)
{
	Interval   *result = palloc(sizeof(Interval));

	result->month = 0;
	result->day = 0;
	result->time = offset;

	return result;
}

/*
 * Returns activity of walsenders, including pids and xlog locations sent to
 * standby servers.
 */
Datum
pg_stat_get_wal_senders(PG_FUNCTION_ARGS)
{
#define PG_STAT_GET_WAL_SENDERS_COLS	12
	ReturnSetInfo *rsinfo = (ReturnSetInfo *) fcinfo->resultinfo;
	TupleDesc	tupdesc;
	Tuplestorestate *tupstore;
	MemoryContext per_query_ctx;
	MemoryContext oldcontext;
	SyncRepStandbyData *sync_standbys;
	int			num_standbys;
	int			i;

	/* check to see if caller supports us returning a tuplestore */
	if (rsinfo == NULL || !IsA(rsinfo, ReturnSetInfo))
		ereport(ERROR,
				(errcode(ERRCODE_FEATURE_NOT_SUPPORTED),
				 errmsg("set-valued function called in context that cannot accept a set")));
	if (!(rsinfo->allowedModes & SFRM_Materialize))
		ereport(ERROR,
				(errcode(ERRCODE_FEATURE_NOT_SUPPORTED),
				 errmsg("materialize mode required, but it is not allowed in this context")));

	/* Build a tuple descriptor for our result type */
	if (get_call_result_type(fcinfo, NULL, &tupdesc) != TYPEFUNC_COMPOSITE)
		elog(ERROR, "return type must be a row type");

	per_query_ctx = rsinfo->econtext->ecxt_per_query_memory;
	oldcontext = MemoryContextSwitchTo(per_query_ctx);

	tupstore = tuplestore_begin_heap(true, false, work_mem);
	rsinfo->returnMode = SFRM_Materialize;
	rsinfo->setResult = tupstore;
	rsinfo->setDesc = tupdesc;

	MemoryContextSwitchTo(oldcontext);

	/*
	 * Get the currently active synchronous standbys.  This could be out of
	 * date before we're done, but we'll use the data anyway.
	 */
	num_standbys = SyncRepGetCandidateStandbys(&sync_standbys);

	for (i = 0; i < max_wal_senders; i++)
	{
		WalSnd	   *walsnd = &WalSndCtl->walsnds[i];
		XLogRecPtr	sentPtr;
		XLogRecPtr	write;
		XLogRecPtr	flush;
		XLogRecPtr	apply;
		TimeOffset	writeLag;
		TimeOffset	flushLag;
		TimeOffset	applyLag;
		int			priority;
		int			pid;
		WalSndState state;
		TimestampTz replyTime;
		bool		is_sync_standby;
		Datum		values[PG_STAT_GET_WAL_SENDERS_COLS];
		bool		nulls[PG_STAT_GET_WAL_SENDERS_COLS];
		int			j;

		/* Collect data from shared memory */
		SpinLockAcquire(&walsnd->mutex);
		if (walsnd->pid == 0)
		{
			SpinLockRelease(&walsnd->mutex);
			continue;
		}
		pid = walsnd->pid;
		sentPtr = walsnd->sentPtr;
		state = walsnd->state;
		write = walsnd->write;
		flush = walsnd->flush;
		apply = walsnd->apply;
		writeLag = walsnd->writeLag;
		flushLag = walsnd->flushLag;
		applyLag = walsnd->applyLag;
		priority = walsnd->sync_standby_priority;
		replyTime = walsnd->replyTime;
		SpinLockRelease(&walsnd->mutex);

		/*
		 * Detect whether walsender is/was considered synchronous.  We can
		 * provide some protection against stale data by checking the PID
		 * along with walsnd_index.
		 */
		is_sync_standby = false;
		for (j = 0; j < num_standbys; j++)
		{
			if (sync_standbys[j].walsnd_index == i &&
				sync_standbys[j].pid == pid)
			{
				is_sync_standby = true;
				break;
			}
		}

		memset(nulls, 0, sizeof(nulls));
		values[0] = Int32GetDatum(pid);

		if (!is_member_of_role(GetUserId(), ROLE_PG_READ_ALL_STATS))
		{
			/*
			 * Only superusers and members of pg_read_all_stats can see
			 * details. Other users only get the pid value to know it's a
			 * walsender, but no details.
			 */
			MemSet(&nulls[1], true, PG_STAT_GET_WAL_SENDERS_COLS - 1);
		}
		else
		{
			values[1] = CStringGetTextDatum(WalSndGetStateString(state));

			if (XLogRecPtrIsInvalid(sentPtr))
				nulls[2] = true;
			values[2] = LSNGetDatum(sentPtr);

			if (XLogRecPtrIsInvalid(write))
				nulls[3] = true;
			values[3] = LSNGetDatum(write);

			if (XLogRecPtrIsInvalid(flush))
				nulls[4] = true;
			values[4] = LSNGetDatum(flush);

			if (XLogRecPtrIsInvalid(apply))
				nulls[5] = true;
			values[5] = LSNGetDatum(apply);

			/*
			 * Treat a standby such as a pg_basebackup background process
			 * which always returns an invalid flush location, as an
			 * asynchronous standby.
			 */
			priority = XLogRecPtrIsInvalid(flush) ? 0 : priority;

			if (writeLag < 0)
				nulls[6] = true;
			else
				values[6] = IntervalPGetDatum(offset_to_interval(writeLag));

			if (flushLag < 0)
				nulls[7] = true;
			else
				values[7] = IntervalPGetDatum(offset_to_interval(flushLag));

			if (applyLag < 0)
				nulls[8] = true;
			else
				values[8] = IntervalPGetDatum(offset_to_interval(applyLag));

			values[9] = Int32GetDatum(priority);

			/*
			 * More easily understood version of standby state. This is purely
			 * informational.
			 *
			 * In quorum-based sync replication, the role of each standby
			 * listed in synchronous_standby_names can be changing very
			 * frequently. Any standbys considered as "sync" at one moment can
			 * be switched to "potential" ones at the next moment. So, it's
			 * basically useless to report "sync" or "potential" as their sync
			 * states. We report just "quorum" for them.
			 */
			if (priority == 0)
				values[10] = CStringGetTextDatum("async");
			else if (is_sync_standby)
				values[10] = SyncRepConfig->syncrep_method == SYNC_REP_PRIORITY ?
					CStringGetTextDatum("sync") : CStringGetTextDatum("quorum");
			else
				values[10] = CStringGetTextDatum("potential");

			if (replyTime == 0)
				nulls[11] = true;
			else
				values[11] = TimestampTzGetDatum(replyTime);
		}

		tuplestore_putvalues(tupstore, tupdesc, values, nulls);
	}

	/* clean up and return the tuplestore */
	tuplestore_donestoring(tupstore);

	return (Datum) 0;
}

/*
 * Send a keepalive message to standby.
 *
 * If requestReply is set, the message requests the other party to send
 * a message back to us, for heartbeat purposes.  We also set a flag to
 * let nearby code that we're waiting for that response, to avoid
 * repeated requests.
 */
static void
WalSndKeepalive(bool requestReply)
{
	elog(DEBUG2, "sending replication keepalive");

	/* construct the message... */
	resetStringInfo(&output_message);
	pq_sendbyte(&output_message, 'k');
	pq_sendint64(&output_message, sentPtr);
	pq_sendint64(&output_message, GetCurrentTimestamp());
	pq_sendbyte(&output_message, requestReply ? 1 : 0);

	/* ... and send it wrapped in CopyData */
	pq_putmessage_noblock('d', output_message.data, output_message.len);

	/* Set local flag */
	if (requestReply)
		waiting_for_ping_response = true;
}

/*
 * Send keepalive message if too much time has elapsed.
 */
static void
WalSndKeepaliveIfNecessary(void)
{
	TimestampTz ping_time;

	/*
	 * Don't send keepalive messages if timeouts are globally disabled or
	 * we're doing something not partaking in timeouts.
	 */
	if (wal_sender_timeout <= 0 || last_reply_timestamp <= 0)
		return;

	if (waiting_for_ping_response)
		return;

	/*
	 * If half of wal_sender_timeout has lapsed without receiving any reply
	 * from the standby, send a keep-alive message to the standby requesting
	 * an immediate reply.
	 */
	ping_time = TimestampTzPlusMilliseconds(last_reply_timestamp,
											wal_sender_timeout / 2);
	if (last_processing >= ping_time)
	{
		WalSndKeepalive(true);

		/* Try to flush pending output to the client */
		if (pq_flush_if_writable() != 0)
			WalSndShutdown();
	}
}

/*
 * Record the end of the WAL and the time it was flushed locally, so that
 * LagTrackerRead can compute the elapsed time (lag) when this WAL location is
 * eventually reported to have been written, flushed and applied by the
 * standby in a reply message.
 */
static void
LagTrackerWrite(XLogRecPtr lsn, TimestampTz local_flush_time)
{
	bool		buffer_full;
	int			new_write_head;
	int			i;

	if (!am_walsender)
		return;

	/*
	 * If the lsn hasn't advanced since last time, then do nothing.  This way
	 * we only record a new sample when new WAL has been written.
	 */
	if (lag_tracker->last_lsn == lsn)
		return;
	lag_tracker->last_lsn = lsn;

	/*
	 * If advancing the write head of the circular buffer would crash into any
	 * of the read heads, then the buffer is full.  In other words, the
	 * slowest reader (presumably apply) is the one that controls the release
	 * of space.
	 */
	new_write_head = (lag_tracker->write_head + 1) % LAG_TRACKER_BUFFER_SIZE;
	buffer_full = false;
	for (i = 0; i < NUM_SYNC_REP_WAIT_MODE; ++i)
	{
		if (new_write_head == lag_tracker->read_heads[i])
			buffer_full = true;
	}

	/*
	 * If the buffer is full, for now we just rewind by one slot and overwrite
	 * the last sample, as a simple (if somewhat uneven) way to lower the
	 * sampling rate.  There may be better adaptive compaction algorithms.
	 */
	if (buffer_full)
	{
		new_write_head = lag_tracker->write_head;
		if (lag_tracker->write_head > 0)
			lag_tracker->write_head--;
		else
			lag_tracker->write_head = LAG_TRACKER_BUFFER_SIZE - 1;
	}

	/* Store a sample at the current write head position. */
	lag_tracker->buffer[lag_tracker->write_head].lsn = lsn;
	lag_tracker->buffer[lag_tracker->write_head].time = local_flush_time;
	lag_tracker->write_head = new_write_head;
}

/*
 * Find out how much time has elapsed between the moment WAL location 'lsn'
 * (or the highest known earlier LSN) was flushed locally and the time 'now'.
 * We have a separate read head for each of the reported LSN locations we
 * receive in replies from standby; 'head' controls which read head is
 * used.  Whenever a read head crosses an LSN which was written into the
 * lag buffer with LagTrackerWrite, we can use the associated timestamp to
 * find out the time this LSN (or an earlier one) was flushed locally, and
 * therefore compute the lag.
 *
 * Return -1 if no new sample data is available, and otherwise the elapsed
 * time in microseconds.
 */
static TimeOffset
LagTrackerRead(int head, XLogRecPtr lsn, TimestampTz now)
{
	TimestampTz time = 0;

	/* Read all unread samples up to this LSN or end of buffer. */
	while (lag_tracker->read_heads[head] != lag_tracker->write_head &&
		   lag_tracker->buffer[lag_tracker->read_heads[head]].lsn <= lsn)
	{
		time = lag_tracker->buffer[lag_tracker->read_heads[head]].time;
		lag_tracker->last_read[head] =
			lag_tracker->buffer[lag_tracker->read_heads[head]];
		lag_tracker->read_heads[head] =
			(lag_tracker->read_heads[head] + 1) % LAG_TRACKER_BUFFER_SIZE;
	}

	/*
	 * If the lag tracker is empty, that means the standby has processed
	 * everything we've ever sent so we should now clear 'last_read'.  If we
	 * didn't do that, we'd risk using a stale and irrelevant sample for
	 * interpolation at the beginning of the next burst of WAL after a period
	 * of idleness.
	 */
	if (lag_tracker->read_heads[head] == lag_tracker->write_head)
		lag_tracker->last_read[head].time = 0;

	if (time > now)
	{
		/* If the clock somehow went backwards, treat as not found. */
		return -1;
	}
	else if (time == 0)
	{
		/*
		 * We didn't cross a time.  If there is a future sample that we
		 * haven't reached yet, and we've already reached at least one sample,
		 * let's interpolate the local flushed time.  This is mainly useful
		 * for reporting a completely stuck apply position as having
		 * increasing lag, since otherwise we'd have to wait for it to
		 * eventually start moving again and cross one of our samples before
		 * we can show the lag increasing.
		 */
		if (lag_tracker->read_heads[head] == lag_tracker->write_head)
		{
			/* There are no future samples, so we can't interpolate. */
			return -1;
		}
		else if (lag_tracker->last_read[head].time != 0)
		{
			/* We can interpolate between last_read and the next sample. */
			double		fraction;
			WalTimeSample prev = lag_tracker->last_read[head];
			WalTimeSample next = lag_tracker->buffer[lag_tracker->read_heads[head]];

			if (lsn < prev.lsn)
			{
				/*
				 * Reported LSNs shouldn't normally go backwards, but it's
				 * possible when there is a timeline change.  Treat as not
				 * found.
				 */
				return -1;
			}

			Assert(prev.lsn < next.lsn);

			if (prev.time > next.time)
			{
				/* If the clock somehow went backwards, treat as not found. */
				return -1;
			}

			/* See how far we are between the previous and next samples. */
			fraction =
				(double) (lsn - prev.lsn) / (double) (next.lsn - prev.lsn);

			/* Scale the local flush time proportionally. */
			time = (TimestampTz)
				((double) prev.time + (next.time - prev.time) * fraction);
		}
		else
		{
			/*
			 * We have only a future sample, implying that we were entirely
			 * caught up but and now there is a new burst of WAL and the
			 * standby hasn't processed the first sample yet.  Until the
			 * standby reaches the future sample the best we can do is report
			 * the hypothetical lag if that sample were to be replayed now.
			 */
			time = lag_tracker->buffer[lag_tracker->read_heads[head]].time;
		}
	}

	/* Return the elapsed time since local flush time in microseconds. */
	Assert(time != 0);
	return now - time;
}

/*
 * Get minimal write and flush LSN among all live replicas
 */
void
GetMinReplicaLsn(XLogRecPtr* write_lsn, XLogRecPtr* flush_lsn, XLogRecPtr* apply_lsn)
{
	XLogRecPtr min_write_lsn = UnknownXLogRecPtr;
	XLogRecPtr min_flush_lsn = UnknownXLogRecPtr;
	XLogRecPtr min_apply_lsn = UnknownXLogRecPtr;
	for (int i = 0; i < max_wal_senders; i++)
	{
		WalSnd	   *walsnd = &WalSndCtl->walsnds[i];
		if (walsnd->state == WALSNDSTATE_STREAMING)
		{
			/*
			 * We assume that reads from walsnd->write/flush are atomic
			 * on all modern x64 systems, as these fields are uint64 and
			 * should be 8-bytes aligned.
			 */
			XLogRecPtr written = walsnd->write;
			XLogRecPtr flushed = walsnd->flush;
			XLogRecPtr applied = walsnd->apply;
			min_write_lsn = Min(written, min_write_lsn);
			min_flush_lsn = Min(flushed, min_flush_lsn);
			min_apply_lsn = Min(applied, min_apply_lsn);
		}
	}
	*write_lsn = min_write_lsn;
	*flush_lsn = min_flush_lsn;
	*apply_lsn = min_apply_lsn;
}

// Check if we need to suspend inserts because of lagging replication.
uint64
backpressure_lag(void)
{
	if (max_replication_apply_lag > 0 || max_replication_flush_lag > 0 || max_replication_write_lag > 0)
	{
		XLogRecPtr writePtr;
		XLogRecPtr flushPtr;
		XLogRecPtr applyPtr;
		XLogRecPtr myFlushLsn = GetFlushRecPtr();

<<<<<<< HEAD
		GetMinReplicaLsn(&writePtr, &flushPtr, &applyPtr);
		#define MB ((XLogRecPtr)1024*1024)

		elog(DEBUG2, "current flushLsn %X/%X StandbyReply: write %X/%X flush %X/%X apply %X/%X",
=======
		replication_feedback_get_lsns(&writePtr, &flushPtr, &applyPtr);
		#define MB ((XLogRecPtr)1024*1024)

		elog(DEBUG2, "current flushLsn %X/%X ReplicationFeedback: write %X/%X flush %X/%X apply %X/%X",
>>>>>>> bc6dcc49
			LSN_FORMAT_ARGS(myFlushLsn),
			LSN_FORMAT_ARGS(writePtr),
			LSN_FORMAT_ARGS(flushPtr),
			LSN_FORMAT_ARGS(applyPtr));

		if ((writePtr != UnknownXLogRecPtr
			&& max_replication_write_lag > 0
			&& myFlushLsn > writePtr + max_replication_write_lag*MB))
		{
			return (myFlushLsn - writePtr - max_replication_write_lag*MB);
		}

		if ((flushPtr != UnknownXLogRecPtr
			&& max_replication_flush_lag > 0
			&& myFlushLsn > flushPtr + max_replication_flush_lag*MB))
		{
			return (myFlushLsn - flushPtr - max_replication_flush_lag*MB);
		}

		if ((applyPtr != UnknownXLogRecPtr
			&& max_replication_apply_lag > 0
			&& myFlushLsn > applyPtr + max_replication_apply_lag*MB))
		{
			return (myFlushLsn - applyPtr - max_replication_apply_lag*MB);
		}
	}
	return 0;
}<|MERGE_RESOLUTION|>--- conflicted
+++ resolved
@@ -239,11 +239,7 @@
 static void StartLogicalReplication(StartReplicationCmd *cmd);
 static void ProcessStandbyMessage(void);
 static void ProcessStandbyReplyMessage(void);
-<<<<<<< HEAD
-static void ProcessZenithFeedbackMessage(void);
-=======
 static void ProcessReplicationFeedbackMessage(void);
->>>>>>> bc6dcc49
 static void ProcessStandbyHSFeedbackMessage(void);
 static void ProcessRepliesIfAny(void);
 static void ProcessPendingWrites(void);
@@ -1882,11 +1878,7 @@
 			break;
 
 		case 'z':
-<<<<<<< HEAD
-			ProcessZenithFeedbackMessage();
-=======
 			ProcessReplicationFeedbackMessage();
->>>>>>> bc6dcc49
 			break;
 
 		default:
@@ -1961,33 +1953,16 @@
 					LSN_FORMAT_ARGS(applyPtr));
 }
 
-<<<<<<< HEAD
-// This message is a zenith extension of postgres replication protocol
-static void
-ProcessZenithFeedbackMessage(void)
-{
-	ZenithFeedback zf;
-=======
 // This message is a neon extension of postgres replication protocol
 static void
 ProcessReplicationFeedbackMessage(void)
 {
 	ReplicationFeedback rf;
->>>>>>> bc6dcc49
 
 	// consume message length
 	pq_getmsgint64(&reply_message);
 
-<<<<<<< HEAD
-	ParseZenithFeedbackMessage(&reply_message, &zf);
-
-	SetZenithCurrentClusterSize(zf.currentClusterSize);
-
-	ProcessStandbyReply(zf.ps_writelsn,
-						zf.ps_flushlsn,
-						zf.ps_applylsn,
-						zf.ps_replytime,
-=======
+
 	ParseReplicationFeedbackMessage(&reply_message, &rf);
 
 	replication_feedback_set(&rf);
@@ -1998,7 +1973,6 @@
 						rf.ps_flushlsn,
 						rf.ps_applylsn,
 						rf.ps_replytime,
->>>>>>> bc6dcc49
 						false);
 }
 
@@ -2892,20 +2866,6 @@
 	nbytes = endptr - startptr;
 	Assert(nbytes <= MAX_SEND_SIZE);
 
-<<<<<<< HEAD
-	/*
-	 * OK to read and send the slice.
-	 */
-	if (output_message.data)
-		resetStringInfo(&output_message);
-	else
-		initStringInfo(&output_message);
-
-	pq_sendbyte(&output_message, 'w');
-	pq_sendint64(&output_message, startptr);	/* dataStart */
-	pq_sendint64(&output_message, SendRqstPtr); /* walEnd */
-	pq_sendint64(&output_message, 0);	/* sendtime, filled in last */
-=======
 	if (am_wal_proposer)
 	{
 		WalProposerBroadcast(startptr, endptr);
@@ -2919,12 +2879,12 @@
 			resetStringInfo(&output_message);
 		else
 			initStringInfo(&output_message);
->>>>>>> bc6dcc49
 
 		pq_sendbyte(&output_message, 'w');
 		pq_sendint64(&output_message, startptr);	/* dataStart */
 		pq_sendint64(&output_message, SendRqstPtr); /* walEnd */
 		pq_sendint64(&output_message, 0);	/* sendtime, filled in last */
+
 
 		/*
 		* Read the log directly into the output buffer to avoid extra memcpy
@@ -2971,18 +2931,9 @@
 			}
 		}
 
-<<<<<<< HEAD
-	if (am_wal_proposer)
-	{
-		WalProposerBroadcast(startptr, output_message.data, output_message.len);
-	}
-	else
-	{
-=======
 		output_message.len += nbytes;
 		output_message.data[output_message.len] = '\0';
 
->>>>>>> bc6dcc49
 		/*
 		 * Fill the send timestamp last, so that it is taken as late as possible.
 		 */
@@ -3914,17 +3865,10 @@
 		XLogRecPtr applyPtr;
 		XLogRecPtr myFlushLsn = GetFlushRecPtr();
 
-<<<<<<< HEAD
-		GetMinReplicaLsn(&writePtr, &flushPtr, &applyPtr);
-		#define MB ((XLogRecPtr)1024*1024)
-
-		elog(DEBUG2, "current flushLsn %X/%X StandbyReply: write %X/%X flush %X/%X apply %X/%X",
-=======
 		replication_feedback_get_lsns(&writePtr, &flushPtr, &applyPtr);
 		#define MB ((XLogRecPtr)1024*1024)
 
 		elog(DEBUG2, "current flushLsn %X/%X ReplicationFeedback: write %X/%X flush %X/%X apply %X/%X",
->>>>>>> bc6dcc49
 			LSN_FORMAT_ARGS(myFlushLsn),
 			LSN_FORMAT_ARGS(writePtr),
 			LSN_FORMAT_ARGS(flushPtr),
